from setuptools import setup
from setuptools import setup
from Cython.Build import cythonize


requirements = [
    'chaco',
    'enable',
<<<<<<< HEAD
    'openptv_python',
=======
    'optv', # liboptv C with Python bindings
    'openptv-python', # Python version of liboptv
>>>>>>> ff8366b3
    'PyQt5',
    'scikit-image',
    'Pygments',
    'six',
    'imagecodecs',
    'flowtracks',
    'pandas',
    'tables',
    'pyparsing',
    'tqdm'
]

setup(
    name='pyptv',
    version='0.3.0a',
    description='Python GUI for the OpenPTV library `liboptv`',
    author="Alex Liberzon",
    author_email='alex.liberzon@gmail.com',
    url='https://github.com/alexlib/pyptv',
    packages=['pyptv'],
    ext_modules=cythonize("./pyptv/fast_targ_rec.pyx"),
    entry_points={
        'console_scripts': [
            'pyptv=pyptv.pyptv_gui:main'
        ]
    },
    install_requires=requirements,
    keywords='pyptv',
    classifiers=[
        'Programming Language :: Python :: 3'
    ]
)<|MERGE_RESOLUTION|>--- conflicted
+++ resolved
@@ -6,12 +6,8 @@
 requirements = [
     'chaco',
     'enable',
-<<<<<<< HEAD
-    'openptv_python',
-=======
     'optv', # liboptv C with Python bindings
     'openptv-python', # Python version of liboptv
->>>>>>> ff8366b3
     'PyQt5',
     'scikit-image',
     'Pygments',
