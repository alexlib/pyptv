--- conflicted
+++ resolved
@@ -4,11 +4,7 @@
 
 [project]
 name = "pyptv"
-<<<<<<< HEAD
-version = "0.3.2"
-=======
 version = "0.3.5"
->>>>>>> 4d2a2e0a
 description = "Python GUI for the OpenPTV library `liboptv`"
 authors = [
     {name = "Alex Liberzon", email = "alex.liberzon@gmail.com"}
