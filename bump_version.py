import re
import argparse
from pathlib import Path

def get_version_from_file(version_file):
    """Read the version string from the specified file."""
    with open(version_file, 'r') as file:
        content = file.read()
        match = re.search(r"^__version__ = ['\"]([^'\"]*)['\"]", content, re.M)
        if match:
            return match.group(1)
        raise RuntimeError("Unable to find version string.")

def update_pyproject_version(pyproject_file, new_version):
    """Update the version string in pyproject.toml."""
    with open(pyproject_file, 'r') as file:
        content = file.read()

    updated_content = re.sub(r'version\s*=\s*".*"', f'version = "{new_version}"', content)

    with open(pyproject_file, 'w') as file:
        file.write(updated_content)

def update_version(version_file, new_version):
    """Update the version string in pyproject.toml."""
    with open(version_file, 'r') as file:
        content = file.read()

    updated_content = re.sub(r'__version__\s*=\s*".*"', f'__version__ = "{new_version}"', content)

    with open(version_file, 'w') as file:
        file.write(updated_content)

def increment_version(version, part='minor'):
    """Increment the version string. use major, minor, patch """
    major, minor, patch = map(int, version.split('.'))
    
    if part == 'major':
        major += 1
        minor = 0
        patch = 0
    elif part == 'minor':
        minor += 1
        patch = 0
    elif part == 'patch':
        patch += 1
    else:
        raise ValueError("Invalid part specified. Use 'major' or 'minor'.")
    
    return f"{major}.{minor}.{patch}"


if __name__ == '__main__':
    parser = argparse.ArgumentParser(description='Bump version numbers in project files')
    parser.add_argument('--major', action='store_true', help='Bump major version')
    parser.add_argument('--minor', action='store_true', help='Bump minor version')
    parser.add_argument('--patch', action='store_true', help='Bump patch version')
    args = parser.parse_args()

    version_file = Path('pyptv/__version__.py')
    pyproject_file = Path('pyproject.toml')

    # Get the current version from __version__.py
    current_version = get_version_from_file(version_file)
    print(f"Current version is {current_version}")

<<<<<<< HEAD
    # Example usage
    new_version = increment_version(current_version, 'patch')
=======
    # Determine which part to increment
    if args.major:
        part = 'major'
    elif args.minor:
        part = 'minor'
    elif args.patch:
        part = 'patch'
    else:
        part = 'patch'  # default to patch if no argument provided

    new_version = increment_version(current_version, part)
>>>>>>> 4d2a2e0a
    print(f"New version is {new_version}")

    # Update the version in pyproject.toml
    update_pyproject_version(pyproject_file, new_version)
    update_version(version_file, new_version)

    print(f"Updated pyproject.toml to version {new_version}")<|MERGE_RESOLUTION|>--- conflicted
+++ resolved
@@ -64,10 +64,6 @@
     current_version = get_version_from_file(version_file)
     print(f"Current version is {current_version}")
 
-<<<<<<< HEAD
-    # Example usage
-    new_version = increment_version(current_version, 'patch')
-=======
     # Determine which part to increment
     if args.major:
         part = 'major'
@@ -79,7 +75,6 @@
         part = 'patch'  # default to patch if no argument provided
 
     new_version = increment_version(current_version, part)
->>>>>>> 4d2a2e0a
     print(f"New version is {new_version}")
 
     # Update the version in pyproject.toml
