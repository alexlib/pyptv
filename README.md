--- conflicted
+++ resolved
@@ -64,9 +64,6 @@
 ### Developers:
 
 
-<<<<<<< HEAD
-1. how to bump the version: ```python bump_version.py --patch```
-=======
 1. how to bump the version: ```python bump_version.py --patch```
 2. how to build and publish: 
       pip install build
@@ -74,5 +71,3 @@
       pip install dist/pyptv-0.3.2-py3-none-any.whl
       pip install twine
       python -m twine upload dist/*
-      
->>>>>>> cbc2a16a
