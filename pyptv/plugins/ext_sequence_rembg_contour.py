--- conflicted
+++ resolved
@@ -1,242 +1,223 @@
-import random
-
-import numpy as np
-from imageio.v3 import imread, imwrite
-from pathlib import Path
-
-from skimage import img_as_ubyte
-from skimage import filters, measure, morphology
-from skimage.color import rgb2gray, label2rgb, rgba2rgb
-from skimage.segmentation import clear_border
-from skimage.morphology import binary_erosion, binary_dilation, disk
-from skimage.util import img_as_ubyte
-
-from optv.correspondences import correspondences, MatchedCoords
-from optv.tracker import default_naming
-from optv.orientation import point_positions
-
-import matplotlib.pyplot as plt
-
-from pyptv import ptv
-
-from rembg import remove, new_session
-session = new_session('u2net')
-
-def save_mask_areas(areas_data: list, output_file: Path) -> None:
-    """Save mask areas to CSV file.
-    
-    Parameters
-    ----------
-    areas_data : list
-        List of dictionaries containing camera number, frame number, and area
-    output_file : Path
-        Path to output CSV file
-    """
-    import pandas as pd
-    df = pd.DataFrame(areas_data)
-    df.to_csv(output_file, index=False)
-
-<<<<<<< HEAD
-
-def save_mask_areas(areas_data: list, output_file: Path) -> None:
-    """Save mask areas to CSV file.
-    
-    Parameters
-    ----------
-    areas_data : list
-        List of dictionaries containing camera number, frame number, and area
-    output_file : Path
-        Path to output CSV file
-    """
-    import pandas as pd
-    df = pd.DataFrame(areas_data)
-    df.to_csv(output_file, index=False)
-
-=======
->>>>>>> 2aa2dddc
-def mask_image(imname: Path, display: bool = False) -> tuple[np.ndarray, float]:
-    """Mask the image using rembg and keep the entire mask.
-    
-    Parameters
-    ----------
-    imname : Path
-        Path to the image file
-    display : bool
-        Whether to display debug plots
-        
-    Returns
-    -------
-    tuple[np.ndarray, float]
-        Masked image and the area of the mask below row 600 in pixels
-    """
-    input_data = imread(imname)
-    mask = remove(input_data, session=session, only_mask=True)
-    
-    # Set ROI threshold
-    y_threshold = 600
-    
-    # Create ROI mask below threshold
-    roi_mask = np.zeros_like(mask, dtype=bool)
-    roi_mask[y_threshold:, :] = True
-    
-    # Calculate area in ROI
-    mask_in_roi = np.where(roi_mask, mask, False)
-    area = np.sum(mask_in_roi)
-    
-    if display:
-        fig, ((ax1, ax2), (ax3, ax4)) = plt.subplots(2, 2, figsize=(15, 12))
-        
-        # Original image
-        ax1.imshow(input_data)
-        ax1.axhline(y=y_threshold, color='r', linestyle='--')
-        ax1.set_title('Original image')
-        
-        # Full mask
-        ax2.imshow(mask)
-        ax2.axhline(y=y_threshold, color='r', linestyle='--')
-        ax2.set_title('Full mask')
-        
-        # Masked image
-        ax3.imshow(np.where(mask, input_data, 0))
-        ax3.axhline(y=y_threshold, color='r', linestyle='--')
-        ax3.set_title('Masked image')
-        
-        # ROI masked image
-        ax4.imshow(np.where(mask_in_roi, input_data, 0))
-        ax4.set_title(f'ROI mask (area: {area} pixels)')
-        
-        plt.tight_layout()
-        plt.show()
-
-    # Apply the mask to the input image
-    masked_image = np.where(mask, input_data, 0)
-    return masked_image, area
-
-class Sequence:
-    """Sequence class defines external tracking addon for pyptv
-    User needs to implement the following functions:
-            do_sequence(self)
-
-    Connection to C ptv module is given via self.ptv and provided by pyptv software
-    Connection to active parameters is given via self.exp1 and provided by pyptv software.
-
-    User responsibility is to read necessary files, make the calculations and write the files back.
-    """
-
-    def __init__(self, exp=None):
-        self.exp = exp
-        self.areas_data = []  # Store areas data during processing
-
-    def do_sequence(self):
-        """ Copy of the sequence loop with one change we call everything as 
-        self.ptv instead of ptv. 
-        
-        """
-        # Sequence parameters    
-
-        n_cams, cpar, spar, vpar, tpar, cals = (
-            self.exp.n_cams,
-            self.exp.cpar,
-            self.exp.spar,
-            self.exp.vpar,
-            self.exp.tpar,
-            self.exp.cals,
-        )
-
-        # # Sequence parameters
-        # spar = SequenceParams(num_cams=n_cams)
-        # spar.read_sequence_par(b"parameters/sequence.par", n_cams)
-
-
-        # sequence loop for all frames
-        first_frame = spar.get_first()
-        last_frame = spar.get_last()
-        print(f" From {first_frame = } to {last_frame = }")
-        
-        for frame in range(first_frame, last_frame + 1):
-            # print(f"processing {frame = }")
-
-            detections = []
-            corrected = []
-            for i_cam in range(n_cams):
-                base_image_name = spar.get_img_base_name(i_cam)
-                imname = Path(base_image_name % frame) # works with jumps from 1 to 10 
-                masked_image, area = mask_image(imname, display=False)
-
-                # Store area data
-                self.areas_data.append({
-                    'camera': i_cam,
-                    'frame': frame,
-                    'area': area
-                })                
-
-                # img = imread(imname)
-                # if img.ndim > 2:
-                #     img = rgb2gray(img)
-                    
-                # if img.dtype != np.uint8:
-                #     img = img_as_ubyte(img)
-
-                        
-                
-                high_pass = ptv.simple_highpass(masked_image, cpar)
-                targs = ptv.target_recognition(high_pass, tpar, i_cam, cpar)
-
-                targs.sort_y()
-                detections.append(targs)
-                masked_coords = MatchedCoords(targs, cpar, cals[i_cam])
-                pos, _ = masked_coords.as_arrays()
-                corrected.append(masked_coords)
-
-            #        if any([len(det) == 0 for det in detections]):
-            #            return False
-
-            # Corresp. + positions.
-            sorted_pos, sorted_corresp, _ = correspondences(
-                detections, corrected, cals, vpar, cpar)
-
-            # Save targets only after they've been modified:
-            # this is a workaround of the proper way to construct _targets name
-            for i_cam in range(n_cams):
-                base_name = spar.get_img_base_name(i_cam)
-                # base_name = replace_format_specifiers(base_name) # %d to %04d
-                ptv.write_targets(detections[i_cam], base_name, frame)
-
-            print("Frame " + str(frame) + " had " +
-                repr([s.shape[1] for s in sorted_pos]) + " correspondences.")
-
-            # Distinction between quad/trip irrelevant here.
-            sorted_pos = np.concatenate(sorted_pos, axis=1)
-            sorted_corresp = np.concatenate(sorted_corresp, axis=1)
-
-            flat = np.array([
-                corrected[i].get_by_pnrs(sorted_corresp[i])
-                for i in range(len(cals))
-            ])
-            pos, _ = point_positions(flat.transpose(1, 0, 2), cpar, cals, vpar)
-
-            # if len(cals) == 1: # single camera case
-            #     sorted_corresp = np.tile(sorted_corresp,(4,1))
-            #     sorted_corresp[1:,:] = -1
-
-            if len(cals) < 4:
-                print_corresp = -1 * np.ones((4, sorted_corresp.shape[1]))
-                print_corresp[:len(cals), :] = sorted_corresp
-            else:
-                print_corresp = sorted_corresp
-
-            # Save rt_is
-            rt_is_filename = default_naming["corres"].decode()
-            rt_is_filename = rt_is_filename + f'.{frame}'
-            with open(rt_is_filename, "w", encoding="utf8") as rt_is:
-                rt_is.write(str(pos.shape[0]) + "\n")
-                for pix, pt in enumerate(pos):
-                    pt_args = (pix + 1, ) + tuple(pt) + tuple(print_corresp[:, pix])
-                    rt_is.write("%4d %9.3f %9.3f %9.3f %4d %4d %4d %4d\n" % pt_args)
-
-            
-       
-        # After processing all frames, save the areas data
-        output_file = Path('res/mask_areas.csv')
-        save_mask_areas(self.areas_data, output_file)
+import random
+
+import numpy as np
+from imageio.v3 import imread, imwrite
+from pathlib import Path
+
+from skimage import img_as_ubyte
+from skimage import filters, measure, morphology
+from skimage.color import rgb2gray, label2rgb, rgba2rgb
+from skimage.segmentation import clear_border
+from skimage.morphology import binary_erosion, binary_dilation, disk
+from skimage.util import img_as_ubyte
+
+from optv.correspondences import correspondences, MatchedCoords
+from optv.tracker import default_naming
+from optv.orientation import point_positions
+
+import matplotlib.pyplot as plt
+
+from rembg import remove, new_session
+session = new_session('u2net')
+
+def save_mask_areas(areas_data: list, output_file: Path) -> None:
+    """Save mask areas to CSV file.
+    
+    Parameters
+    ----------
+    areas_data : list
+        List of dictionaries containing camera number, frame number, and area
+    output_file : Path
+        Path to output CSV file
+    """
+    import pandas as pd
+    df = pd.DataFrame(areas_data)
+    df.to_csv(output_file, index=False)
+
+def mask_image(imname: Path, display: bool = False) -> tuple[np.ndarray, float]:
+    """Mask the image using rembg and keep the entire mask.
+    
+    Parameters
+    ----------
+    imname : Path
+        Path to the image file
+    display : bool
+        Whether to display debug plots
+        
+    Returns
+    -------
+    tuple[np.ndarray, float]
+        Masked image and the area of the mask below row 600 in pixels
+    """
+    input_data = imread(imname)
+    mask = remove(input_data, session=session, only_mask=True)
+    
+    # Set ROI threshold
+    y_threshold = 600
+    
+    # Create ROI mask below threshold
+    roi_mask = np.zeros_like(mask, dtype=bool)
+    roi_mask[y_threshold:, :] = True
+    
+    # Calculate area in ROI
+    mask_in_roi = np.where(roi_mask, mask, False)
+    area = np.sum(mask_in_roi)
+    
+    if display:
+        fig, ((ax1, ax2), (ax3, ax4)) = plt.subplots(2, 2, figsize=(15, 12))
+        
+        # Original image
+        ax1.imshow(input_data)
+        ax1.axhline(y=y_threshold, color='r', linestyle='--')
+        ax1.set_title('Original image')
+        
+        # Full mask
+        ax2.imshow(mask)
+        ax2.axhline(y=y_threshold, color='r', linestyle='--')
+        ax2.set_title('Full mask')
+        
+        # Masked image
+        ax3.imshow(np.where(mask, input_data, 0))
+        ax3.axhline(y=y_threshold, color='r', linestyle='--')
+        ax3.set_title('Masked image')
+        
+        # ROI masked image
+        ax4.imshow(np.where(mask_in_roi, input_data, 0))
+        ax4.set_title(f'ROI mask (area: {area} pixels)')
+        
+        plt.tight_layout()
+        plt.show()
+
+    # Apply the mask to the input image
+    masked_image = np.where(mask, input_data, 0)
+    return masked_image, area
+
+class Sequence:
+    """Sequence class defines external tracking addon for pyptv
+    User needs to implement the following functions:
+            do_sequence(self)
+
+    Connection to C ptv module is given via self.ptv and provided by pyptv software
+    Connection to active parameters is given via self.exp1 and provided by pyptv software.
+
+    User responsibility is to read necessary files, make the calculations and write the files back.
+    """
+
+    def __init__(self, ptv=None, exp=None):
+        self.ptv = ptv
+        self.exp = exp
+        self.areas_data = []  # Store areas data during processing
+
+    def do_sequence(self):
+        """ Copy of the sequence loop with one change we call everything as 
+        self.ptv instead of ptv. 
+        
+        """
+        # Sequence parameters    
+
+        n_cams, cpar, spar, vpar, tpar, cals = (
+            self.exp.n_cams,
+            self.exp.cpar,
+            self.exp.spar,
+            self.exp.vpar,
+            self.exp.tpar,
+            self.exp.cals,
+        )
+
+        # # Sequence parameters
+        # spar = SequenceParams(num_cams=n_cams)
+        # spar.read_sequence_par(b"parameters/sequence.par", n_cams)
+
+
+        # sequence loop for all frames
+        first_frame = spar.get_first()
+        last_frame = spar.get_last()
+        print(f" From {first_frame = } to {last_frame = }")
+        
+        for frame in range(first_frame, last_frame + 1):
+            # print(f"processing {frame = }")
+
+            detections = []
+            corrected = []
+            for i_cam in range(n_cams):
+                base_image_name = spar.get_img_base_name(i_cam)
+                imname = Path(base_image_name % frame) # works with jumps from 1 to 10 
+                masked_image, area = mask_image(imname, display=False)
+
+                # Store area data
+                self.areas_data.append({
+                    'camera': i_cam,
+                    'frame': frame,
+                    'area': area
+                })                
+
+                # img = imread(imname)
+                # if img.ndim > 2:
+                #     img = rgb2gray(img)
+                    
+                # if img.dtype != np.uint8:
+                #     img = img_as_ubyte(img)
+
+                        
+                
+                high_pass = self.ptv.simple_highpass(masked_image, cpar)
+                targs = self.ptv.target_recognition(high_pass, tpar, i_cam, cpar)
+
+                targs.sort_y()
+                detections.append(targs)
+                masked_coords = MatchedCoords(targs, cpar, cals[i_cam])
+                pos, _ = masked_coords.as_arrays()
+                corrected.append(masked_coords)
+
+            #        if any([len(det) == 0 for det in detections]):
+            #            return False
+
+            # Corresp. + positions.
+            sorted_pos, sorted_corresp, _ = correspondences(
+                detections, corrected, cals, vpar, cpar)
+
+            # Save targets only after they've been modified:
+            # this is a workaround of the proper way to construct _targets name
+            for i_cam in range(n_cams):
+                base_name = spar.get_img_base_name(i_cam)
+                # base_name = replace_format_specifiers(base_name) # %d to %04d
+                self.ptv.write_targets(detections[i_cam], base_name, frame)
+
+            print("Frame " + str(frame) + " had " +
+                repr([s.shape[1] for s in sorted_pos]) + " correspondences.")
+
+            # Distinction between quad/trip irrelevant here.
+            sorted_pos = np.concatenate(sorted_pos, axis=1)
+            sorted_corresp = np.concatenate(sorted_corresp, axis=1)
+
+            flat = np.array([
+                corrected[i].get_by_pnrs(sorted_corresp[i])
+                for i in range(len(cals))
+            ])
+            pos, _ = point_positions(flat.transpose(1, 0, 2), cpar, cals, vpar)
+
+            # if len(cals) == 1: # single camera case
+            #     sorted_corresp = np.tile(sorted_corresp,(4,1))
+            #     sorted_corresp[1:,:] = -1
+
+            if len(cals) < 4:
+                print_corresp = -1 * np.ones((4, sorted_corresp.shape[1]))
+                print_corresp[:len(cals), :] = sorted_corresp
+            else:
+                print_corresp = sorted_corresp
+
+            # Save rt_is
+            rt_is_filename = default_naming["corres"].decode()
+            rt_is_filename = rt_is_filename + f'.{frame}'
+            with open(rt_is_filename, "w", encoding="utf8") as rt_is:
+                rt_is.write(str(pos.shape[0]) + "\n")
+                for pix, pt in enumerate(pos):
+                    pt_args = (pix + 1, ) + tuple(pt) + tuple(print_corresp[:, pix])
+                    rt_is.write("%4d %9.3f %9.3f %9.3f %4d %4d %4d %4d\n" % pt_args)
+
+            
+       
+        # After processing all frames, save the areas data
+        output_file = Path('res/mask_areas.csv')
+        save_mask_areas(self.areas_data, output_file)
         print(f"Mask areas saved to {output_file}")