"""
Copyright (c) 2008-2013, Tel Aviv University
Copyright (c) 2013 - the OpenPTV team
The GUI software is distributed under the terms of MIT-like license
http://opensource.org/licenses/MIT
"""

import os
import sys
from pathlib import Path
from typing import List
from pyface.api import GUI
import numpy as np


from traits.api import HasTraits, Str, Int, Bool, Instance, Button, Range
from traitsui.api import View, Item, HGroup, VGroup, ListEditor
from enable.component_editor import ComponentEditor
from chaco.api import Plot, ArrayPlotData, gray, \
    ImagePlot, ArrayDataSource, LinearMapper
# from traitsui.menu import MenuBar, ToolBar, Menu, Action
from chaco.tools.image_inspector_tool import ImageInspectorTool
from chaco.tools.better_zoom import BetterZoom as SimpleZoom

from skimage.io import imread
<<<<<<< HEAD
from skimage.util import img_as_ubyte
from skimage.color import rgb2gray

# from optv import segmentation
from openptv_python.segmentation import target_recognition
from openptv_python.image_processing import prepare_image

=======
from skimage import img_as_ubyte
from skimage import color
from skimage.exposure import adjust_gamma

# from optv import segmentation
from openptv_python.segmentation import target_recognition
>>>>>>> ff8366b3
from pyptv import ptv

from pyptv.text_box_overlay import TextBoxOverlay
from pyptv.quiverplot import QuiverPlot


# -------------------------------------------
class ClickerTool(ImageInspectorTool):
<<<<<<< HEAD
    left_changed = Bool(False)
    right_changed = Bool(False)
=======
    left_changed = 0
    right_changed = 0
>>>>>>> ff8366b3
    x = 0
    y = 0

    def __init__(self, *args, **kwargs):
        super(ClickerTool, self).__init__(*args, **kwargs)

    def normal_left_down(self, event):
        """ Handles the left mouse button being clicked.
        Fires the **new_value** event with the data (if any) from the event's
        position.
        """
        plot = self.component
        if plot is not None:
            ndx = plot.map_index((event.x, event.y))

            x_index, y_index = ndx
            # image_data = plot.value
            self.x = (x_index)
            self.y = (y_index)
            print(self.x)
            print(self.y)
            self.left_changed = not self.left_changed
            self.last_mouse_position = (event.x, event.y)

    def normal_right_down(self, event):
        """ Handles the right mouse button being clicked. """
        plot = self.component
        if plot is not None:
            ndx = plot.map_index((event.x, event.y))

            x_index, y_index = ndx
            # image_data = plot.value
            self.x = (x_index)
            self.y = (y_index)

            self.right_changed = not self.right_changed
            print(self.x)
            print(self.y)

            self.last_mouse_position = (event.x, event.y)

    def normal_mouse_move(self, event):
        pass


# ----------------------------------------------------------

class PlotWindow(HasTraits):
    """ Plot window traits component """
    _plot_data = Instance(ArrayPlotData)
    _plot = Instance(Plot)
    _click_tool = Instance(ClickerTool)
    _img_plot = Instance(ImagePlot)
    _right_click_avail = Bool(False)
    name = Str
    view = View(
        Item(name='_plot', editor=ComponentEditor(), show_label=False),

    )

    def __init__(self):
        super(HasTraits, self).__init__()
        # -------------- Initialization of plot system ----------------
        padd = 25
        self._plot_data = ArrayPlotData()
        self._x = []
        self._y = []
        self.man_ori = [1, 2, 3, 4]
        self._plot = Plot(self._plot_data, default_origin="top left")
        self._plot.padding_left = padd
        self._plot.padding_right = padd
        self._plot.padding_top = padd
        self._plot.padding_bottom = padd
        self._quiverplots = []
        # self.py_rclick_delete = ptv.py_rclick_delete
        # self.py_get_pix_N = ptv.py_get_pix_N

        # -------------------------------------------------------------

    def left_clicked_event(self):
        """
        Adds x,y position to a list and draws a cross

        """
        self._x.append(self._click_tool.x)
        self._y.append(self._click_tool.y)
        print(self._x, self._y)

        self.drawcross("coord_x", "coord_y", self._x, self._y, "red", 5)
        self._plot.overlays = []
        self.plot_num_overlay(self._x, self._y, self.man_ori)

    def right_clicked_event(self):
        """ Removes x,y position from a list and draws a cross """
        print("right clicked")
        if len(self._x) > 0:
            self._x.pop()
            self._y.pop()
            print(self._x, self._y)

            self.drawcross("coord_x", "coord_y", self._x, self._y, "red", 5)
            self._plot.overlays = [] # type: ignore
            self.plot_num_overlay(self._x, self._y, self.man_ori)
        else:
            if (self._right_click_avail):
                print("deleting point")
                self.py_rclick_delete(self._click_tool.x,
                                      self._click_tool.y, self.cameraN)
                x = []
                y = []
                self.py_get_pix_N(x, y, self.cameraN)
                self.drawcross("x", "y", x[0], y[0], "blue", 4)

    def attach_tools(self):
        self._click_tool = ClickerTool(self._img_plot)
        self._click_tool.on_trait_change(
            self.left_clicked_event, 'left_changed')
        self._click_tool.on_trait_change(
            self.right_clicked_event, 'right_changed')
        self._img_plot.tools.append(self._click_tool)
        self._zoom_tool = SimpleZoom(
            component=self._plot, tool_mode="box", always_on=False)
        self._zoom_tool.max_zoom_out_factor = 1.0
        self._img_plot.tools.append(self._zoom_tool)
        if self._plot.index_mapper is not None:
            self._plot.index_mapper.on_trait_change(
                self.handle_mapper, 'updated', remove=False)
        if self._plot.value_mapper is not None:
            self._plot.value_mapper.on_trait_change(
                self.handle_mapper, 'updated', remove=False)

    def drawcross(self, str_x, str_y, x, y, color1, mrk_size, marker="plus"):
        """
        Draws crosses on images
        """
        # self._plot.plotdata = ArrayPlotData(x=x[0], y=y[0])
        self._plot_data.set_data(str_x, x)
        self._plot_data.set_data(str_y, y)
        self._plot.plot((str_x, str_y), type="scatter",
                        color=color1, marker=marker, marker_size=mrk_size)
        self._plot.request_redraw()

    def drawline(self, str_x, str_y, x1, y1, x2, y2, color1):
        self._plot_data.set_data(str_x, [x1, x2])
        self._plot_data.set_data(str_y, [y1, y2])
        self._plot.plot((str_x, str_y), type="line", color=color1)
        self._plot.request_redraw()

    def drawquiver(self, x1c, y1c, x2c, y2c, color, linewidth=1.0, scale=1.0):
        """ drawquiver draws multiple lines at once on the screen x1,y1->x2,y2 in the current camera window
        parameters:
            x1c - array of x1 coordinates
            y1c - array of y1 coordinates
            x2c - array of x2 coordinates
            y2c - array of y2 coordinates
            color - color of the line
            linewidth - linewidth of the line
        example usage:
            drawquiver ([100,200],[100,100],[400,400],[300,200],'red',linewidth=2.0)
            draws 2 red lines with thickness = 2 :  100,100->400,300 and 200,100->400,200

        """
        x1, y1, x2, y2 = self.remove_short_lines(
            x1c, y1c, x2c, y2c, min_length=0)
        if len(x1) > 0:
            xs = ArrayDataSource(x1)
            ys = ArrayDataSource(y1)

            quiverplot = QuiverPlot(index=xs, value=ys,
                                    index_mapper=LinearMapper(
                                        range=self._plot.index_mapper.range),
                                    value_mapper=LinearMapper(
                                        range=self._plot.value_mapper.range),
                                    origin=self._plot.origin, arrow_size=0,
                                    line_color=color, line_width=linewidth,
                                    ep_index=np.array(x2) * scale,
                                    ep_value=np.array(y2) * scale
                                    )
            self._plot.add(quiverplot)
            # we need this to track how many quiverplots are in the current
            # plot
            self._quiverplots.append(quiverplot)
            # import pdb; pdb.set_trace()

    def remove_short_lines(self, x1, y1, x2, y2, min_length=2):
        """ removes short lines from the array of lines
        parameters:
            x1,y1,x2,y2 - start and end coordinates of the lines
        returns:
            x1f,y1f,x2f,y2f - start and end coordinates of the lines, with short lines removed
        example usage:
            x1,y1,x2,y2=remove_short_lines([100,200,300],[100,200,300],[100,200,300],[102,210,320])
            3 input lines, 1 short line will be removed (100,100->100,102)
            returned coordinates:
            x1=[200,300]; y1=[200,300]; x2=[200,300]; y2=[210,320]
        """
        # dx, dy = 2, 2  # minimum allowable dx,dy
        x1f, y1f, x2f, y2f = [], [], [], []
        for i in range(len(x1)):
            if abs(x1[i] - x2[i]) > min_length or abs(y1[i] - y2[i]) > min_length:
                x1f.append(x1[i])
                y1f.append(y1[i])
                x2f.append(x2[i])
                y2f.append(y2[i])
        return x1f, y1f, x2f, y2f

    def handle_mapper(self):
        for i in range(0, len(self._plot.overlays)):
            if hasattr(self._plot.overlays[i], 'real_position'):
                coord_x1, coord_y1 = self._plot.map_screen(
                    [self._plot.overlays[i].real_position])[0]
                self._plot.overlays[i].alternate_position = (
                    coord_x1, coord_y1)

    def plot_num_overlay(self, x: List[int], y: List[int], txt: List[str]):
        """ Plot a number on the screen at the specified coordinates"""
        for i in range(0, len(x)):
            coord_x, coord_y = self._plot.map_screen([(x[i], y[i])])[0]
            ovlay = TextBoxOverlay(component=self._plot,
                                   text=str(txt[i]), alternate_position=(coord_x, coord_y),
                                   real_position=(x[i], y[i]),
                                   text_color="white",
                                   border_color="red"
                                   )
            self._plot.overlays.append(ovlay)

    def update_image(self, image, is_float=False):
        if is_float:
            self._plot_data.set_data('imagedata', image.astype(np.float))
        else:
            self._plot_data.set_data('imagedata', image.astype(np.byte))

        self._plot.request_redraw()


# ---------------------------------------------------------


class DetectionGUI(HasTraits):
    """ detection GUI """
    status_text = Str(" status ")
    # -------------------------------------------------------------

    # grey_thresh= Range(1,255,5,mode='slider')

    size_of_crosses = Int(4, label='Size of crosses')
    # button_edit_cal_parameters = Button()
    button_showimg = Button(label='Load image')
    hp_flag = Bool(False, label='highpass')
    inverse_flag = Bool(False, label='inverse')
    button_detection = Button(label='Detect dots')
    image_name = Str("cal/cam1.tif", label="Image file name")
    cal_image = np.zeros((256, 256))

    # ---------------------------------------------------
    # Constructor
    # ---------------------------------------------------
    def __init__(self, par_path: Path):
        """ Initialize DetectionGUI

            Inputs:
                active_path is the path to the folder of prameters
                active_path is a subfolder of a working folder with a
                structure of /parameters, /res, /cal, /img and so on
        """

        super(DetectionGUI, self).__init__()
        self.need_reset = 0

        # self.active_path = active_path
        print(f'par_path is {par_path}')
        if not isinstance(par_path, Path):
            par_path = Path(par_path)

        self.par_path = par_path
        self.working_folder = self.par_path.parent
        # self.par_path = os.path.join(self.working_folder, 'parameters')

        # print('active path = %s' % self.active_path)
        print(f'working_folder = {self.working_folder}')
        print(f'par_path = {self.par_path}')

        # par.copy_Par_dir(self.active_path, self.par_path)
        os.chdir(self.working_folder)
        print(f"Inside a folder: {Path()}")
        # read parameters
        with open((self.par_path / 'ptv.par'), 'r', encoding="utf-8") as f:
            self.n_cams = int(f.readline())

        print(f"Loading images/parameters in {self.n_cams} cams \n")

        # copy parameters from active to default folder parameters/
        # par.copy_Par_dir(self.active_path, self.par_path)

        # read from parameters
        self.cpar, self.spar, self.vpar, self.track_par, self.tpar, \
<<<<<<< HEAD
            self.cals, self.epar = ptv.py_start_proc_c(self.n_cams)

        # Detect plate is different from the targ_rec.par
        self.tpar.from_file('parameters/detect_plate.par')

        self.thresholds = self.tpar.gvthresh
        self.pixel_count_bounds = [self.tpar.nnmin, self.tpar.nnmax]
        self.xsize_bounds = [self.tpar.nxmin, self.tpar.nxmax]
        self.ysize_bounds = [self.tpar.nymin, self.tpar.nymax]
        self.sum_grey = self.tpar.sumg_min

        # self.add_trait("i_cam", Enum(range(1,self.n_cams+1)))
        self.add_trait("grey_thresh", Range(
            1, 255, self.thresholds[0], mode='slider'))
        self.add_trait("min_npix", Range(
            0, self.pixel_count_bounds[0]+50, self.pixel_count_bounds[0], method='slider', label='min npix'))
        self.add_trait("min_npix_x", Range(
            1, self.xsize_bounds[0]+20, self.xsize_bounds[0], mode='slider', label='min npix in x'))
        self.add_trait("min_npix_y", Range(
            1, self.ysize_bounds[0]+20, self.ysize_bounds[0], mode='slider', label='min npix in y'))
        self.add_trait("max_npix", Range(
            1, self.pixel_count_bounds[1]+100, self.pixel_count_bounds[1], mode='slider', label='max npix'))
        self.add_trait("max_npix_x", Range(
            1, self.xsize_bounds[1]+50, self.xsize_bounds[1], mode='slider', label='max npix in x'))
        self.add_trait("max_npix_y", Range(
            1, self.ysize_bounds[1]+50, self.ysize_bounds[1], mode='slider', label='max npix in y'))
        self.add_trait("sum_of_grey", Range(self.sum_grey/2, self.sum_grey*2,
                       self.sum_grey, mode='slider', label='Sum of greyvalue'))
=======
        self.cals, self.epar = ptv.py_start_proc_c(self.n_cams)

        self.tpar.from_file('parameters/detect_plate.par')

        self.thresholds = self.tpar.get_grey_thresholds()
        self.pixel_count_bounds = list(self.tpar.get_pixel_count_bounds())
        self.xsize_bounds = list(self.tpar.get_xsize_bounds())
        self.ysize_bounds = list(self.tpar.get_ysize_bounds())
        self.sum_grey = self.tpar.get_min_sum_grey()

        # self.add_trait("i_cam", Enum(range(1,self.n_cams+1))) 
        self.add_trait("grey_thresh", Range(1,255,self.thresholds[0],mode='slider'))
        self.add_trait("min_npix",Range(0,self.pixel_count_bounds[0]+50, self.pixel_count_bounds[0], method='slider',label='min npix'))
        self.add_trait("min_npix_x",Range(1,self.xsize_bounds[0]+20,self.xsize_bounds[0], mode='slider',label='min npix in x')) 
        self.add_trait("min_npix_y", Range(1,self.ysize_bounds[0]+20,self.ysize_bounds[0], mode='slider',label='min npix in y'))
        self.add_trait("max_npix", Range(1,self.pixel_count_bounds[1]+100,self.pixel_count_bounds[1], mode='slider',label='max npix'))
        self.add_trait("max_npix_x", Range(1,self.xsize_bounds[1]+50,self.xsize_bounds[1], mode='slider',label='max npix in x'))
        self.add_trait("max_npix_y", Range(1,self.ysize_bounds[1]+50,self.ysize_bounds[1], mode='slider',label='max npix in y'))
        self.add_trait("sum_of_grey", Range(self.sum_grey/2,self.sum_grey*2,self.sum_grey, mode='slider',label='Sum of greyvalue'))

>>>>>>> ff8366b3

        # Detection will work one by one for the beginning
        self.camera = [PlotWindow()]
        # self.camera_name = 'Camera' + str(self.i_cam)

    # Defines GUI view --------------------------

    view = View(
        HGroup(
            VGroup(
                VGroup(
                    # Item(name='i_cam'),
                    Item(name="image_name", width=150),
                    Item(name='button_showimg'),
                    Item(name='hp_flag'),
                    Item(name='inverse_flag'),
                    Item(name='button_detection'),
                    Item(name='grey_thresh'),
                    Item(name='min_npix'),
                    Item(name='min_npix_x'),
                    Item(name='min_npix_y'),
                    Item(name='max_npix'),
                    Item(name='max_npix_x'),
                    Item(name='max_npix_y'),
                    Item(name='sum_of_grey'),
                ),
            ),
            Item('camera', style='custom',
                 editor=ListEditor(use_notebook=True,
                                   deletable=False,
                                   dock_style='tab',
                                   page_name='.name',
                                   ),
                 show_label=False
                 ),

            orientation='horizontal'
        ),
        title='Detection',
        id='view1',
        width=1.,
        height=1.,
        resizable=True,
        statusbar='status_text'
    )

    # --------------------------------------------------

    def _inverse_flag_changed(self):
        self._read_cal_image()
        self.status_text = "Negative image"
        self.reset_show_images()

    def _hp_flag_changed(self):
        self._read_cal_image()
        self.status_text = "Highpassed image"
        self.reset_show_images()

    def _grey_thresh_changed(self):
        # self.thresholds[0] = self.grey_thresh
        self.tpar.gvthresh[0] = self.grey_thresh
        # set_grey_thresholds(self.thresholds)
        # print(f"tpar is now {self.tpar.get_grey_thresholds()}")
        # run detection again
        # self._button_detection_fired()

    def _min_npix_changed(self):
        # self.pixel_count_bounds[0] = self.min_npix
        self.tpar.nnmin = self.min_npix
        # set_pixel_count_bounds(self.pixel_count_bounds)
        # print(f"set min {self.tpar.get_pixel_count_bounds()}")
        # self._button_detection_fired()

    def _max_npix_changed(self):
        # self.pixel_count_bounds[1] = self.max_npix
        self.tpar.nnmax = self.max_npix
        # self.tpar.set_pixel_count_bounds(self.pixel_count_bounds)
        # print(f"set max {self.tpar.get_pixel_count_bounds()}")
        # self._button_detection_fired()

    def _min_npix_x_changed(self):
        # self.xsize_bounds[0] = self.min_npix_x
        self.tpar.nxmin = self.min_npix_x
        # self.tpar.set_xsize_bounds(self.xsize_bounds)
        # self._button_detection_fired()

    def _max_npix_x_changed(self):
        # self.xsize_bounds[1] = self.max_npix_x
        # self.tpar.set_xsize_bounds(self.xsize_bounds)
        self.tpar.nxmax = self.max_npix_x
        # self._button_detection_fired()

    def _min_npix_y_changed(self):
        # self.ysize_bounds[0] = self.min_npix_y
        # self.tpar.set_ysize_bounds(self.ysize_bounds)
        self.tpar.nymin = self.min_npix_y
        # self._button_detection_fired()

    def _max_npix_y_changed(self):
        # self.ysize_bounds[1] = self.max_npix_y
        # self.tpar.set_ysize_bounds(self.ysize_bounds)
        self.tpar.nymax = self.max_npix_y
        # self._button_detection_fired()

    def _sum_of_grey_changed(self):
        #self.tpar.set_min_sum_grey(self.sum_of_grey)
        self.tpar.sumg = self.sum_of_grey
        # self._button_detection_fired()

    def _button_showimg_fired(self):
        self._read_cal_image()
        self.reset_show_images()

    def _read_cal_image(self):
        # read Detection images
        # imname = self.cpar.get_cal_img_base_name(self.i_cam-1)
        #
        # print(f'image name is {self.image_name}')# and \
        # its string is {self.image_name.decode("utf-8")}')

        im = imread(self.image_name)
        # print(f'image size is {im.shape}')
        if im.ndim > 2:
<<<<<<< HEAD
            im = rgb2gray(im)
=======
            im = color.rgb2gray(im)
                        
        im = adjust_gamma(im, 0.25)
>>>>>>> ff8366b3

        if self.inverse_flag is True:
            im = 255 - im

        if self.hp_flag is True:
            tmp = img_as_ubyte(im)
            im = prepare_image(tmp, self.cpar, dim_lp = 1, filter_hp = 1, filter_file = '')
        else:
            im = img_as_ubyte(im)

        self.cal_image = im.copy()

    def _button_detection_fired(self):
        # self.reset_show_images()
        # self.need_reset = False
        self.status_text = " Detection procedure "

        # self.detections, corrected = \
        #     ptv.py_detection_proc_c([self.cal_image], self.cpar, self.tpar, self.cals)

        targs = target_recognition(self.cal_image, self.tpar, 0, self.cpar)
<<<<<<< HEAD
        # targs.sort_y()
        targs.sort(key=lambda t: t.y, reverse=True) # ascending or descending? 
=======
        
        targs.sort(key=lambda x: x.y)
>>>>>>> ff8366b3

        x = np.array([i.x for i in targs])
        y = np.array([i.y for i in targs])

        # print("n particles is %d " % len(x))

        self.camera[0].drawcross(
            "x", "y", x, y, "yellow", 8)
        self.camera[0]._right_click_avail = True

        # for i in range(self.n_cams):
        #     self.camera[i]._right_click_avail = 1

    def reset_plots(self):
        """ Resets all the images and overlays """
        self.camera[0]._plot.delplot(*self.camera[0]._plot.plots.keys())
        self.camera[0]._plot.overlays = []
        for j in range(len(self.camera[0]._quiverplots)):
            self.camera[0]._plot.remove(self.camera[0]._quiverplots[j])
        self.camera[0]._quiverplots = []

    def reset_show_images(self):
        self.reset_plots()
        self.camera[0]._plot_data.set_data('imagedata', self.cal_image)
        self.camera[0]._img_plot = self.camera[0]._plot.img_plot(
            'imagedata', colormap=gray)[0]
        self.camera[0]._x = []
        self.camera[0]._y = []
        self.camera[0]._img_plot.tools = []
        self.camera[0].attach_tools()
        self.camera[0]._plot.request_redraw()

    # def update_plots(self, images, is_float=False):
    #     self.camera[0].update_image(self.cal_image, is_float)


if __name__ == "__main__":
    
    from fast_targ_rec import fast_targ_rec

    # Example usage
    img = [[1, 2, 3], [4, 5, 6], [7, 8, 9]]
    result = fast_targ_rec(img, 5, 2, 3, 10, 2, 5, 2, 5, 20, 0, 2, 0, 2)
    print(result)

    if len(sys.argv) == 1:
<<<<<<< HEAD
        par_path = Path().absolute() / 'tests' / 'test_cavity' / 'parameters'
        # par_path = Path('/home/user/Downloads/Test_8_with_50_pic/parameters')
    else:
        par_path = Path(sys.argv[1]) / 'parameters'

    detection_gui = DetectionGUI(par_path)
    # detection_gui.configure_traits()
    detection_gui.edit_traits()
    GUI().start_event_loop() # type: ignore
=======
        parameters_path = pathlib.Path().absolute().parent / 'tests' / 'test_cavity' / 'parameters'
        # par_path = pathlib.Path('/home/user/Downloads/Test_8_with_50_pic/parameters')
        parameters_path = pathlib.Path("/home/user/Downloads/rbc300/parameters")
    else:
        parameters_path = pathlib.Path(sys.argv[1]) / 'parameters'

    detection_gui = DetectionGUI(parameters_path)
    detection_gui.configure_traits()
>>>>>>> ff8366b3
<|MERGE_RESOLUTION|>--- conflicted
+++ resolved
@@ -7,13 +7,10 @@
 
 import os
 import sys
-from pathlib import Path
-from typing import List
-from pyface.api import GUI
+import pathlib
 import numpy as np
 
-
-from traits.api import HasTraits, Str, Int, Bool, Instance, Button, Range
+from traits.api import HasTraits, Str, Int, Bool, Instance, Button, Range 
 from traitsui.api import View, Item, HGroup, VGroup, ListEditor
 from enable.component_editor import ComponentEditor
 from chaco.api import Plot, ArrayPlotData, gray, \
@@ -23,40 +20,26 @@
 from chaco.tools.better_zoom import BetterZoom as SimpleZoom
 
 from skimage.io import imread
-<<<<<<< HEAD
-from skimage.util import img_as_ubyte
-from skimage.color import rgb2gray
-
-# from optv import segmentation
-from openptv_python.segmentation import target_recognition
-from openptv_python.image_processing import prepare_image
-
-=======
 from skimage import img_as_ubyte
 from skimage import color
 from skimage.exposure import adjust_gamma
 
 # from optv import segmentation
 from openptv_python.segmentation import target_recognition
->>>>>>> ff8366b3
 from pyptv import ptv
 
 from pyptv.text_box_overlay import TextBoxOverlay
 from pyptv.quiverplot import QuiverPlot
 
 
+
 # -------------------------------------------
 class ClickerTool(ImageInspectorTool):
-<<<<<<< HEAD
-    left_changed = Bool(False)
-    right_changed = Bool(False)
-=======
     left_changed = 0
     right_changed = 0
->>>>>>> ff8366b3
     x = 0
     y = 0
-
+    
     def __init__(self, *args, **kwargs):
         super(ClickerTool, self).__init__(*args, **kwargs)
 
@@ -75,11 +58,10 @@
             self.y = (y_index)
             print(self.x)
             print(self.y)
-            self.left_changed = not self.left_changed
+            self.left_changed = 1 - self.left_changed
             self.last_mouse_position = (event.x, event.y)
 
     def normal_right_down(self, event):
-        """ Handles the right mouse button being clicked. """
         plot = self.component
         if plot is not None:
             ndx = plot.map_index((event.x, event.y))
@@ -89,7 +71,7 @@
             self.x = (x_index)
             self.y = (y_index)
 
-            self.right_changed = not self.right_changed
+            self.right_changed = 1 - self.right_changed
             print(self.x)
             print(self.y)
 
@@ -97,6 +79,8 @@
 
     def normal_mouse_move(self, event):
         pass
+
+
 
 
 # ----------------------------------------------------------
@@ -107,7 +91,7 @@
     _plot = Instance(Plot)
     _click_tool = Instance(ClickerTool)
     _img_plot = Instance(ImagePlot)
-    _right_click_avail = Bool(False)
+    _right_click_avail = 0
     name = Str
     view = View(
         Item(name='_plot', editor=ComponentEditor(), show_label=False),
@@ -133,6 +117,7 @@
 
         # -------------------------------------------------------------
 
+
     def left_clicked_event(self):
         """
         Adds x,y position to a list and draws a cross
@@ -147,15 +132,14 @@
         self.plot_num_overlay(self._x, self._y, self.man_ori)
 
     def right_clicked_event(self):
-        """ Removes x,y position from a list and draws a cross """
-        print("right clicked")
+        print ("right clicked")
         if len(self._x) > 0:
             self._x.pop()
             self._y.pop()
             print(self._x, self._y)
 
             self.drawcross("coord_x", "coord_y", self._x, self._y, "red", 5)
-            self._plot.overlays = [] # type: ignore
+            self._plot.overlays = []
             self.plot_num_overlay(self._x, self._y, self.man_ori)
         else:
             if (self._right_click_avail):
@@ -216,8 +200,7 @@
             draws 2 red lines with thickness = 2 :  100,100->400,300 and 200,100->400,200
 
         """
-        x1, y1, x2, y2 = self.remove_short_lines(
-            x1c, y1c, x2c, y2c, min_length=0)
+        x1, y1, x2, y2 = self.remove_short_lines(x1c, y1c, x2c, y2c, min_length=0)
         if len(x1) > 0:
             xs = ArrayDataSource(x1)
             ys = ArrayDataSource(y1)
@@ -268,8 +251,7 @@
                 self._plot.overlays[i].alternate_position = (
                     coord_x1, coord_y1)
 
-    def plot_num_overlay(self, x: List[int], y: List[int], txt: List[str]):
-        """ Plot a number on the screen at the specified coordinates"""
+    def plot_num_overlay(self, x, y, txt):
         for i in range(0, len(x)):
             coord_x, coord_y = self._plot.map_screen([(x[i], y[i])])[0]
             ovlay = TextBoxOverlay(component=self._plot,
@@ -296,13 +278,13 @@
     """ detection GUI """
     status_text = Str(" status ")
     # -------------------------------------------------------------
-
+    
     # grey_thresh= Range(1,255,5,mode='slider')
 
     size_of_crosses = Int(4, label='Size of crosses')
     # button_edit_cal_parameters = Button()
     button_showimg = Button(label='Load image')
-    hp_flag = Bool(False, label='highpass')
+    hp_flag = Bool(False,label='highpass')
     inverse_flag = Bool(False, label='inverse')
     button_detection = Button(label='Detect dots')
     image_name = Str("cal/cam1.tif", label="Image file name")
@@ -311,7 +293,7 @@
     # ---------------------------------------------------
     # Constructor
     # ---------------------------------------------------
-    def __init__(self, par_path: Path):
+    def __init__(self, par_path: pathlib.Path):
         """ Initialize DetectionGUI
 
             Inputs:
@@ -325,9 +307,9 @@
 
         # self.active_path = active_path
         print(f'par_path is {par_path}')
-        if not isinstance(par_path, Path):
-            par_path = Path(par_path)
-
+        if not isinstance(par_path, pathlib.Path):
+            par_path = pathlib.Path(par_path)
+            
         self.par_path = par_path
         self.working_folder = self.par_path.parent
         # self.par_path = os.path.join(self.working_folder, 'parameters')
@@ -336,50 +318,23 @@
         print(f'working_folder = {self.working_folder}')
         print(f'par_path = {self.par_path}')
 
-        # par.copy_Par_dir(self.active_path, self.par_path)
+
+
+
+        # par.copy_params_dir(self.active_path, self.par_path)
         os.chdir(self.working_folder)
-        print(f"Inside a folder: {Path()}")
+        print(f"Inside a folder: {pathlib.Path()}")
         # read parameters
-        with open((self.par_path / 'ptv.par'), 'r', encoding="utf-8") as f:
+        with open( (self.par_path / 'ptv.par'), 'r', encoding="utf-8") as f:
             self.n_cams = int(f.readline())
 
         print(f"Loading images/parameters in {self.n_cams} cams \n")
 
         # copy parameters from active to default folder parameters/
-        # par.copy_Par_dir(self.active_path, self.par_path)
+        # par.copy_params_dir(self.active_path, self.par_path)
 
         # read from parameters
         self.cpar, self.spar, self.vpar, self.track_par, self.tpar, \
-<<<<<<< HEAD
-            self.cals, self.epar = ptv.py_start_proc_c(self.n_cams)
-
-        # Detect plate is different from the targ_rec.par
-        self.tpar.from_file('parameters/detect_plate.par')
-
-        self.thresholds = self.tpar.gvthresh
-        self.pixel_count_bounds = [self.tpar.nnmin, self.tpar.nnmax]
-        self.xsize_bounds = [self.tpar.nxmin, self.tpar.nxmax]
-        self.ysize_bounds = [self.tpar.nymin, self.tpar.nymax]
-        self.sum_grey = self.tpar.sumg_min
-
-        # self.add_trait("i_cam", Enum(range(1,self.n_cams+1)))
-        self.add_trait("grey_thresh", Range(
-            1, 255, self.thresholds[0], mode='slider'))
-        self.add_trait("min_npix", Range(
-            0, self.pixel_count_bounds[0]+50, self.pixel_count_bounds[0], method='slider', label='min npix'))
-        self.add_trait("min_npix_x", Range(
-            1, self.xsize_bounds[0]+20, self.xsize_bounds[0], mode='slider', label='min npix in x'))
-        self.add_trait("min_npix_y", Range(
-            1, self.ysize_bounds[0]+20, self.ysize_bounds[0], mode='slider', label='min npix in y'))
-        self.add_trait("max_npix", Range(
-            1, self.pixel_count_bounds[1]+100, self.pixel_count_bounds[1], mode='slider', label='max npix'))
-        self.add_trait("max_npix_x", Range(
-            1, self.xsize_bounds[1]+50, self.xsize_bounds[1], mode='slider', label='max npix in x'))
-        self.add_trait("max_npix_y", Range(
-            1, self.ysize_bounds[1]+50, self.ysize_bounds[1], mode='slider', label='max npix in y'))
-        self.add_trait("sum_of_grey", Range(self.sum_grey/2, self.sum_grey*2,
-                       self.sum_grey, mode='slider', label='Sum of greyvalue'))
-=======
         self.cals, self.epar = ptv.py_start_proc_c(self.n_cams)
 
         self.tpar.from_file('parameters/detect_plate.par')
@@ -400,11 +355,11 @@
         self.add_trait("max_npix_y", Range(1,self.ysize_bounds[1]+50,self.ysize_bounds[1], mode='slider',label='max npix in y'))
         self.add_trait("sum_of_grey", Range(self.sum_grey/2,self.sum_grey*2,self.sum_grey, mode='slider',label='Sum of greyvalue'))
 
->>>>>>> ff8366b3
 
         # Detection will work one by one for the beginning
         self.camera = [PlotWindow()]
         # self.camera_name = 'Camera' + str(self.i_cam)
+        
 
     # Defines GUI view --------------------------
 
@@ -426,7 +381,7 @@
                     Item(name='max_npix_x'),
                     Item(name='max_npix_y'),
                     Item(name='sum_of_grey'),
-                ),
+                    ),
             ),
             Item('camera', style='custom',
                  editor=ListEditor(use_notebook=True,
@@ -459,6 +414,7 @@
         self.status_text = "Highpassed image"
         self.reset_show_images()
 
+
     def _grey_thresh_changed(self):
         # self.thresholds[0] = self.grey_thresh
         self.tpar.gvthresh[0] = self.grey_thresh
@@ -510,6 +466,7 @@
         self.tpar.sumg = self.sum_of_grey
         # self._button_detection_fired()
 
+
     def _button_showimg_fired(self):
         self._read_cal_image()
         self.reset_show_images()
@@ -517,31 +474,29 @@
     def _read_cal_image(self):
         # read Detection images
         # imname = self.cpar.get_cal_img_base_name(self.i_cam-1)
-        #
+        #         
         # print(f'image name is {self.image_name}')# and \
-        # its string is {self.image_name.decode("utf-8")}')
+            #its string is {self.image_name.decode("utf-8")}')
 
         im = imread(self.image_name)
         # print(f'image size is {im.shape}')
         if im.ndim > 2:
-<<<<<<< HEAD
-            im = rgb2gray(im)
-=======
             im = color.rgb2gray(im)
                         
         im = adjust_gamma(im, 0.25)
->>>>>>> ff8366b3
 
         if self.inverse_flag is True:
             im = 255 - im
-
+            
         if self.hp_flag is True:
-            tmp = img_as_ubyte(im)
-            im = prepare_image(tmp, self.cpar, dim_lp = 1, filter_hp = 1, filter_file = '')
+            tmp = [img_as_ubyte(im)]
+            tmp = ptv.py_pre_processing_c(tmp, self.cpar)
+            im = tmp[0]
         else:
             im = img_as_ubyte(im)
-
-        self.cal_image = im.copy()
+            
+        self.cal_image = im.copy()       
+
 
     def _button_detection_fired(self):
         # self.reset_show_images()
@@ -552,22 +507,16 @@
         #     ptv.py_detection_proc_c([self.cal_image], self.cpar, self.tpar, self.cals)
 
         targs = target_recognition(self.cal_image, self.tpar, 0, self.cpar)
-<<<<<<< HEAD
-        # targs.sort_y()
-        targs.sort(key=lambda t: t.y, reverse=True) # ascending or descending? 
-=======
         
         targs.sort(key=lambda x: x.y)
->>>>>>> ff8366b3
-
-        x = np.array([i.x for i in targs])
-        y = np.array([i.y for i in targs])
+
+        x = [i.pos()[0] for i in targs]
+        y = [i.pos()[1] for i in targs]
 
         # print("n particles is %d " % len(x))
 
-        self.camera[0].drawcross(
-            "x", "y", x, y, "yellow", 8)
-        self.camera[0]._right_click_avail = True
+        self.camera[0].drawcross("x", "y", np.array(x), np.array(y), "yellow", 8)
+        self.camera[0]._right_click_avail = 1
 
         # for i in range(self.n_cams):
         #     self.camera[i]._right_click_avail = 1
@@ -583,17 +532,16 @@
     def reset_show_images(self):
         self.reset_plots()
         self.camera[0]._plot_data.set_data('imagedata', self.cal_image)
-        self.camera[0]._img_plot = self.camera[0]._plot.img_plot(
-            'imagedata', colormap=gray)[0]
+        self.camera[0]._img_plot = self.camera[0]._plot.img_plot('imagedata', colormap=gray)[0]
         self.camera[0]._x = []
         self.camera[0]._y = []
         self.camera[0]._img_plot.tools = []
         self.camera[0].attach_tools()
         self.camera[0]._plot.request_redraw()
 
+
     # def update_plots(self, images, is_float=False):
     #     self.camera[0].update_image(self.cal_image, is_float)
-
 
 if __name__ == "__main__":
     
@@ -605,17 +553,6 @@
     print(result)
 
     if len(sys.argv) == 1:
-<<<<<<< HEAD
-        par_path = Path().absolute() / 'tests' / 'test_cavity' / 'parameters'
-        # par_path = Path('/home/user/Downloads/Test_8_with_50_pic/parameters')
-    else:
-        par_path = Path(sys.argv[1]) / 'parameters'
-
-    detection_gui = DetectionGUI(par_path)
-    # detection_gui.configure_traits()
-    detection_gui.edit_traits()
-    GUI().start_event_loop() # type: ignore
-=======
         parameters_path = pathlib.Path().absolute().parent / 'tests' / 'test_cavity' / 'parameters'
         # par_path = pathlib.Path('/home/user/Downloads/Test_8_with_50_pic/parameters')
         parameters_path = pathlib.Path("/home/user/Downloads/rbc300/parameters")
@@ -623,5 +560,4 @@
         parameters_path = pathlib.Path(sys.argv[1]) / 'parameters'
 
     detection_gui = DetectionGUI(parameters_path)
-    detection_gui.configure_traits()
->>>>>>> ff8366b3
+    detection_gui.configure_traits()