--- conflicted
+++ resolved
@@ -27,115 +27,115 @@
 # define handler function for main parameters
 class ParamHandler(Handler):
     def closed(self, info, is_ok):
-        mainPar = info.object
-        par_path = mainPar.par_path
+        mainParams = info.object
+        par_path = mainParams.par_path
         Handler.closed(self, info, is_ok)
         if is_ok:
             img_name = [
-                mainPar.Name_1_Image,
-                mainPar.Name_2_Image,
-                mainPar.Name_3_Image,
-                mainPar.Name_4_Image,
+                mainParams.Name_1_Image,
+                mainParams.Name_2_Image,
+                mainParams.Name_3_Image,
+                mainParams.Name_4_Image,
             ]
             img_cal_name = [
-                mainPar.Cali_1_Image,
-                mainPar.Cali_2_Image,
-                mainPar.Cali_3_Image,
-                mainPar.Cali_4_Image,
+                mainParams.Cali_1_Image,
+                mainParams.Cali_2_Image,
+                mainParams.Cali_3_Image,
+                mainParams.Cali_4_Image,
             ]
 
             gvthres = [
-                mainPar.Gray_Tresh_1,
-                mainPar.Gray_Tresh_2,
-                mainPar.Gray_Tresh_3,
-                mainPar.Gray_Tresh_4,
+                mainParams.Gray_Tresh_1,
+                mainParams.Gray_Tresh_2,
+                mainParams.Gray_Tresh_3,
+                mainParams.Gray_Tresh_4,
             ]
             base_name = [
-                mainPar.Basename_1_Seq,
-                mainPar.Basename_2_Seq,
-                mainPar.Basename_3_Seq,
-                mainPar.Basename_4_Seq,
+                mainParams.Basename_1_Seq,
+                mainParams.Basename_2_Seq,
+                mainParams.Basename_3_Seq,
+                mainParams.Basename_4_Seq,
             ]
-            X_lay = [mainPar.Xmin, mainPar.Xmax]
-            Zmin_lay = [mainPar.Zmin1, mainPar.Zmin2]
-            Zmax_lay = [mainPar.Zmax1, mainPar.Zmax2]
+            X_lay = [mainParams.Xmin, mainParams.Xmax]
+            Zmin_lay = [mainParams.Zmin1, mainParams.Zmin2]
+            Zmax_lay = [mainParams.Zmax1, mainParams.Zmax2]
 
             # write ptv_par
-            par.PtvPar(
-                mainPar.Num_Cam,
+            par.PtvParams(
+                mainParams.Num_Cam,
                 img_name,
                 img_cal_name,
-                mainPar.HighPass,
-                mainPar.Accept_OnlyAllCameras,
-                mainPar.tiff_flag,
-                mainPar.imx,
-                mainPar.imy,
-                mainPar.pix_x,
-                mainPar.pix_y,
-                mainPar.chfield,
-                mainPar.Refr_Air,
-                mainPar.Refr_Glass,
-                mainPar.Refr_Water,
-                mainPar.Thick_Glass,
+                mainParams.HighPass,
+                mainParams.Accept_OnlyAllCameras,
+                mainParams.tiff_flag,
+                mainParams.imx,
+                mainParams.imy,
+                mainParams.pix_x,
+                mainParams.pix_y,
+                mainParams.chfield,
+                mainParams.Refr_Air,
+                mainParams.Refr_Glass,
+                mainParams.Refr_Water,
+                mainParams.Thick_Glass,
                 path=par_path,
             ).write()
             # write calibration parameters
-            par.CalOriPar(
-                mainPar.Num_Cam,
-                mainPar.fixp_name,
-                mainPar.img_cal_name,
-                mainPar.img_ori,
-                mainPar.tiff_flag,
-                mainPar.pair_Flag,
-                mainPar.chfield,
+            par.CalOriParams(
+                mainParams.Num_Cam,
+                mainParams.fixp_name,
+                mainParams.img_cal_name,
+                mainParams.img_ori,
+                mainParams.tiff_flag,
+                mainParams.pair_Flag,
+                mainParams.chfield,
                 path=par_path,
             ).write()
 
             # write targ_rec_par
-            par.TargRecPar(
-                mainPar.Num_Cam,
+            par.TargRecParams(
+                mainParams.Num_Cam,
                 gvthres,
-                mainPar.Tol_Disc,
-                mainPar.Min_Npix,
-                mainPar.Max_Npix,
-                mainPar.Min_Npix_x,
-                mainPar.Max_Npix_x,
-                mainPar.Min_Npix_y,
-                mainPar.Max_Npix_y,
-                mainPar.Sum_Grey,
-                mainPar.Size_Cross,
+                mainParams.Tol_Disc,
+                mainParams.Min_Npix,
+                mainParams.Max_Npix,
+                mainParams.Min_Npix_x,
+                mainParams.Max_Npix_x,
+                mainParams.Min_Npix_y,
+                mainParams.Max_Npix_y,
+                mainParams.Sum_Grey,
+                mainParams.Size_Cross,
                 path=par_path,
             ).write()
             # write pft_version_par
-            par.PftVersionPar(
-                mainPar.Existing_Target, path=par_path
+            par.PftVersionParams(
+                mainParams.Existing_Target, path=par_path
             ).write()
             # write sequence_par
-            par.SequencePar(
-                mainPar.Num_Cam,
+            par.SequenceParams(
+                mainParams.Num_Cam,
                 base_name,
-                mainPar.Seq_First,
-                mainPar.Seq_Last,
+                mainParams.Seq_First,
+                mainParams.Seq_Last,
                 path=par_path,
             ).write()
             # write criteria_par
-            par.CriteriaPar(
+            par.CriteriaParams(
                 X_lay,
                 Zmin_lay,
                 Zmax_lay,
-                mainPar.Min_Corr_nx,
-                mainPar.Min_Corr_ny,
-                mainPar.Min_Corr_npix,
-                mainPar.Sum_gv,
-                mainPar.Min_Weight_corr,
-                mainPar.Tol_Band,
+                mainParams.Min_Corr_nx,
+                mainParams.Min_Corr_ny,
+                mainParams.Min_Corr_npix,
+                mainParams.Sum_gv,
+                mainParams.Min_Weight_corr,
+                mainParams.Tol_Band,
                 path=par_path,
             ).write()
             
             # write masking parameters
             masking_dict = {
-                "mask_flag":mainPar.Subtr_Mask,
-                "mask_base_name":mainPar.Base_Name_Mask,
+                "mask_flag":mainParams.Subtr_Mask,
+                "mask_base_name":mainParams.Base_Name_Mask,
             }
             with (Path(par_path) / 'masking.json').open('w') as json_file:
                 json.dump(masking_dict, json_file)
@@ -144,159 +144,159 @@
 # define handler function for calibration parameters
 class CalHandler(Handler):
     def closed(self, info, is_ok):
-        calibPar = info.object
-        par_path = calibPar.par_path
+        calibParams = info.object
+        par_path = calibParams.par_path
         print("inside CalHandler ", par_path)
         Handler.closed(self, info, is_ok)
         if is_ok:
             img_cal_name = [
-                calibPar.cam_1,
-                calibPar.cam_2,
-                calibPar.cam_3,
-                calibPar.cam_4,
+                calibParams.cam_1,
+                calibParams.cam_2,
+                calibParams.cam_3,
+                calibParams.cam_4,
             ]
             img_ori = [
-                calibPar.ori_cam_1,
-                calibPar.ori_cam_2,
-                calibPar.ori_cam_3,
-                calibPar.ori_cam_4,
+                calibParams.ori_cam_1,
+                calibParams.ori_cam_2,
+                calibParams.ori_cam_3,
+                calibParams.ori_cam_4,
             ]
             nr1 = [
-                calibPar.img_1_p1,
-                calibPar.img_1_p2,
-                calibPar.img_1_p3,
-                calibPar.img_1_p4,
+                calibParams.img_1_p1,
+                calibParams.img_1_p2,
+                calibParams.img_1_p3,
+                calibParams.img_1_p4,
             ]
             nr2 = [
-                calibPar.img_2_p1,
-                calibPar.img_2_p2,
-                calibPar.img_2_p3,
-                calibPar.img_2_p4,
+                calibParams.img_2_p1,
+                calibParams.img_2_p2,
+                calibParams.img_2_p3,
+                calibParams.img_2_p4,
             ]
             nr3 = [
-                calibPar.img_3_p1,
-                calibPar.img_3_p2,
-                calibPar.img_3_p3,
-                calibPar.img_3_p4,
+                calibParams.img_3_p1,
+                calibParams.img_3_p2,
+                calibParams.img_3_p3,
+                calibParams.img_3_p4,
             ]
             nr4 = [
-                calibPar.img_4_p1,
-                calibPar.img_4_p2,
-                calibPar.img_4_p3,
-                calibPar.img_4_p4,
+                calibParams.img_4_p1,
+                calibParams.img_4_p2,
+                calibParams.img_4_p3,
+                calibParams.img_4_p4,
             ]
 
             nr = [nr1, nr2, nr3, nr4]
 
-            if calibPar.chfield == "Frame":
+            if calibParams.chfield == "Frame":
                 chfield = 0
-            elif calibPar.chfield == "Field odd":
+            elif calibParams.chfield == "Field odd":
                 chfield = 1
             else:
                 chfield = 2
-            par.PtvPar(
-                calibPar.n_img,
-                calibPar.img_name,
-                calibPar.img_cal,
-                calibPar.hp_flag,
-                calibPar.allcam_flag,
-                calibPar.tiff_head,
-                calibPar.h_image_size,
-                calibPar.v_image_size,
-                calibPar.h_pixel_size,
-                calibPar.v_pixel_size,
+            par.PtvParams(
+                calibParams.n_img,
+                calibParams.img_name,
+                calibParams.img_cal,
+                calibParams.hp_flag,
+                calibParams.allcam_flag,
+                calibParams.tiff_head,
+                calibParams.h_image_size,
+                calibParams.v_image_size,
+                calibParams.h_pixel_size,
+                calibParams.v_pixel_size,
                 chfield,
-                calibPar.mmp_n1,
-                calibPar.mmp_n2,
-                calibPar.mmp_n3,
-                calibPar.mmp_d,
+                calibParams.mmp_n1,
+                calibParams.mmp_n2,
+                calibParams.mmp_n3,
+                calibParams.mmp_d,
                 path=par_path,
             ).write()
 
-            par.CalOriPar(
-                calibPar.n_img,
-                calibPar.fixp_name,
+            par.CalOriParams(
+                calibParams.n_img,
+                calibParams.fixp_name,
                 img_cal_name,
                 img_ori,
-                calibPar.tiff_head,
-                calibPar.pair_head,
+                calibParams.tiff_head,
+                calibParams.pair_head,
                 chfield,
                 path=par_path,
             ).write()
 
-            par.DetectPlatePar(
-                calibPar.grey_value_treshold_1,
-                calibPar.grey_value_treshold_2,
-                calibPar.grey_value_treshold_3,
-                calibPar.grey_value_treshold_4,
-                calibPar.tolerable_discontinuity,
-                calibPar.min_npix,
-                calibPar.max_npix,
-                calibPar.min_npix_x,
-                calibPar.max_npix_x,
-                calibPar.min_npix_y,
-                calibPar.max_npix_y,
-                calibPar.sum_of_grey,
-                calibPar.size_of_crosses,
+            par.DetectPlateParams(
+                calibParams.grey_value_treshold_1,
+                calibParams.grey_value_treshold_2,
+                calibParams.grey_value_treshold_3,
+                calibParams.grey_value_treshold_4,
+                calibParams.tolerable_discontinuity,
+                calibParams.min_npix,
+                calibParams.max_npix,
+                calibParams.min_npix_x,
+                calibParams.max_npix_x,
+                calibParams.min_npix_y,
+                calibParams.max_npix_y,
+                calibParams.sum_of_grey,
+                calibParams.size_of_crosses,
                 path=par_path,
             ).write()
 
-            par.ManOriPar(calibPar.n_img, nr, path=par_path).write()
-            par.ExaminePar(
-                calibPar.Examine_Flag,
-                calibPar.Combine_Flag,
+            par.ManOriParams(calibParams.n_img, nr, path=par_path).write()
+            par.ExamineParams(
+                calibParams.Examine_Flag,
+                calibParams.Combine_Flag,
                 path=par_path,
             ).write()
-            par.OrientPar(
-                calibPar.point_number_of_orientation,
-                calibPar.cc,
-                calibPar.xh,
-                calibPar.yh,
-                calibPar.k1,
-                calibPar.k2,
-                calibPar.k3,
-                calibPar.p1,
-                calibPar.p2,
-                calibPar.scale,
-                calibPar.shear,
-                calibPar.interf,
+            par.OrientParams(
+                calibParams.point_number_of_orientation,
+                calibParams.cc,
+                calibParams.xh,
+                calibParams.yh,
+                calibParams.k1,
+                calibParams.k2,
+                calibParams.k3,
+                calibParams.p1,
+                calibParams.p2,
+                calibParams.scale,
+                calibParams.shear,
+                calibParams.interf,
                 path=par_path,
             ).write()
-            par.ShakingPar(
-                calibPar.shaking_first_frame,
-                calibPar.shaking_last_frame,
-                calibPar.shaking_max_num_points,
-                calibPar.shaking_max_num_frames,
+            par.ShakingParams(
+                calibParams.shaking_first_frame,
+                calibParams.shaking_last_frame,
+                calibParams.shaking_max_num_points,
+                calibParams.shaking_max_num_frames,
                 path=par_path,
             ).write()
 
-            par.DumbbellPar(
-                calibPar.dumbbell_eps,
-                calibPar.dumbbell_scale,
-                calibPar.dumbbell_gradient_descent,
-                calibPar.dumbbell_penalty_weight,
-                calibPar.dumbbell_step,
-                calibPar.dumbbell_niter,
+            par.DumbbellParams(
+                calibParams.dumbbell_eps,
+                calibParams.dumbbell_scale,
+                calibParams.dumbbell_gradient_descent,
+                calibParams.dumbbell_penalty_weight,
+                calibParams.dumbbell_step,
+                calibParams.dumbbell_niter,
                 path=par_path,
             ).write()
 
 
 class TrackHandler(Handler):
     def closed(self, info, is_ok):
-        trackPar = info.object
-        par_path = trackPar.par_path
+        trackParams = info.object
+        par_path = trackParams.par_path
         Handler.closed(self, info, is_ok)
         if is_ok:
-            par.TrackPar(
-                trackPar.dvxmin,
-                trackPar.dvxmax,
-                trackPar.dvymin,
-                trackPar.dvymax,
-                trackPar.dvzmin,
-                trackPar.dvzmax,
-                trackPar.angle,
-                trackPar.dacc,
-                trackPar.flagNewParticles,
+            par.TrackingParams(
+                trackParams.dvxmin,
+                trackParams.dvxmax,
+                trackParams.dvymin,
+                trackParams.dvymax,
+                trackParams.dvzmin,
+                trackParams.dvzmax,
+                trackParams.angle,
+                trackParams.dacc,
+                trackParams.flagNewParticles,
                 path=par_path,
             ).write()
 
@@ -306,7 +306,7 @@
 
 
 # This is the view class of the Tracking Parameters window
-class Tracking_Par(HasTraits):
+class Tracking_Params(HasTraits):
     dvxmin = Float(DEFAULT_FLOAT)
     dvxmax = Float(DEFAULT_FLOAT)
     dvymin = Float(DEFAULT_FLOAT)
@@ -318,21 +318,21 @@
     flagNewParticles = Bool(True)
 
     def __init__(self, par_path):
-        super(Tracking_Par, self).__init__()
+        super(Tracking_Params, self).__init__()
         self.par_path = par_path
-        TrackPar = par.TrackPar(path=self.par_path)
-        TrackPar.read()
-        self.dvxmin = TrackPar.dvxmin
-        self.dvxmax = TrackPar.dvxmax
-        self.dvymin = TrackPar.dvymin
-        self.dvymax = TrackPar.dvymax
-        self.dvzmin = TrackPar.dvzmin
-        self.dvzmax = TrackPar.dvzmax
-        self.angle = TrackPar.angle
-        self.dacc = TrackPar.dacc
-        self.flagNewParticles = np.bool8(TrackPar.flagNewParticles)
-
-    Tracking_Par_View = View(
+        TrackingParams = par.TrackingParams(path=self.par_path)
+        TrackingParams.read()
+        self.dvxmin = TrackingParams.dvxmin
+        self.dvxmax = TrackingParams.dvxmax
+        self.dvymin = TrackingParams.dvymin
+        self.dvymax = TrackingParams.dvymax
+        self.dvzmin = TrackingParams.dvzmin
+        self.dvzmax = TrackingParams.dvzmax
+        self.angle = TrackingParams.angle
+        self.dacc = TrackingParams.dacc
+        self.flagNewParticles = np.bool8(TrackingParams.flagNewParticles)
+
+    Tracking_Params_View = View(
         HGroup(
             Item(name="dvxmin", label="dvxmin:"),
             Item(name="dvxmax", label="dvxmax:"),
@@ -356,7 +356,7 @@
     )
 
 
-class Main_Par(HasTraits):
+class Main_Params(HasTraits):
     # loading parameters files:
     # read main parameters
 
@@ -456,12 +456,12 @@
     Basename_4_Seq = Str(DEFAULT_STRING, label="Basename for 4. sequence")
 
     # Panel 4: ObservationVolume
-    Xmin = Float(DEFAULT_FLOAT, label="Xmin")
-    Xmax = Float(DEFAULT_FLOAT, label="Xmax")
-    Zmin1 = Float(DEFAULT_FLOAT, label="Zmin")
-    Zmin2 = Float(DEFAULT_FLOAT, label="Zmin")
-    Zmax1 = Float(DEFAULT_FLOAT, label="Zmax")
-    Zmax2 = Float(DEFAULT_FLOAT, label="Zmax")
+    Xmin = Int(DEFAULT_FLOAT, label="Xmin")
+    Xmax = Int(DEFAULT_FLOAT, label="Xmax")
+    Zmin1 = Int(DEFAULT_FLOAT, label="Zmin")
+    Zmin2 = Int(DEFAULT_FLOAT, label="Zmin")
+    Zmax1 = Int(DEFAULT_FLOAT, label="Zmax")
+    Zmax2 = Int(DEFAULT_FLOAT, label="Zmax")
 
     # Panel 5: ParticleDetection
     Min_Corr_nx = Float(DEFAULT_FLOAT, label="min corr for ratio nx")
@@ -606,7 +606,7 @@
         show_border=True,
     )
 
-    Main_Par_View = View(
+    Main_Params_View = View(
         Tabbed(Group1, Group2, Group3, Group4, Group5, Group6),
         resizable=True,
         width=0.5,
@@ -642,94 +642,94 @@
     # 'reload'
     def _reload(self):
         # load ptv_par
-        ptvPar = par.PtvPar(path=self.par_path)
-        ptvPar.read()
-
-        for i in range(ptvPar.n_img):
-            exec("self.Name_%d_Image = ptvPar.img_name[%d]" % (i + 1, i))
-            exec("self.Cali_%d_Image = ptvPar.img_cal[%d]" % (i + 1, i))
-
-        self.Refr_Air = ptvPar.mmp_n1
-        self.Refr_Glass = ptvPar.mmp_n2
-        self.Refr_Water = ptvPar.mmp_n3
-        self.Thick_Glass = ptvPar.mmp_d
-        self.Accept_OnlyAllCameras = np.bool8(ptvPar.allcam_flag)
-        self.Num_Cam = ptvPar.n_img
-        self.HighPass = np.bool8(ptvPar.hp_flag)
+        ptvParams = par.PtvParams(path=self.par_path)
+        ptvParams.read()
+
+        for i in range(ptvParams.n_img):
+            exec("self.Name_%d_Image = ptvParams.img_name[%d]" % (i + 1, i))
+            exec("self.Cali_%d_Image = ptvParams.img_cal[%d]" % (i + 1, i))
+
+        self.Refr_Air = ptvParams.mmp_n1
+        self.Refr_Glass = ptvParams.mmp_n2
+        self.Refr_Water = ptvParams.mmp_n3
+        self.Thick_Glass = ptvParams.mmp_d
+        self.Accept_OnlyAllCameras = np.bool8(ptvParams.allcam_flag)
+        self.Num_Cam = ptvParams.n_img
+        self.HighPass = np.bool8(ptvParams.hp_flag)
         # load unused
-        self.tiff_flag = np.bool8(ptvPar.tiff_flag)
-        self.imx = ptvPar.imx
-        self.imy = ptvPar.imy
-        self.pix_x = ptvPar.pix_x
-        self.pix_y = ptvPar.pix_y
-        self.chfield = ptvPar.chfield
+        self.tiff_flag = np.bool8(ptvParams.tiff_flag)
+        self.imx = ptvParams.imx
+        self.imy = ptvParams.imy
+        self.pix_x = ptvParams.pix_x
+        self.pix_y = ptvParams.pix_y
+        self.chfield = ptvParams.chfield
 
         # read_calibration parameters
-        calOriPar = par.CalOriPar(ptvPar.n_img, path=self.par_path)
-        calOriPar.read()
-
-        self.pair_Flag = np.bool8(calOriPar.pair_flag)
-        self.img_cal_name = calOriPar.img_cal_name
-        self.img_ori = calOriPar.img_ori
-        self.fixp_name = calOriPar.fixp_name
+        calOriParams = par.CalOriParams(ptvParams.n_img, path=self.par_path)
+        calOriParams.read()
+
+        self.pair_Flag = np.bool8(calOriParams.pair_flag)
+        self.img_cal_name = calOriParams.img_cal_name
+        self.img_ori = calOriParams.img_ori
+        self.fixp_name = calOriParams.fixp_name
 
         # load read_targ_rec
-        targRecPar = par.TargRecPar(ptvPar.n_img, path=self.par_path)
-        targRecPar.read()
-
-        for i in range(ptvPar.n_img):
+        targRecParams = par.TargRecParams(ptvParams.n_img, path=self.par_path)
+        targRecParams.read()
+
+        for i in range(ptvParams.n_img):
             exec(
-                "self.Gray_Tresh_{0} = targRecPar.gvthres[{1}]".format(
+                "self.Gray_Tresh_{0} = targRecParams.gvthres[{1}]".format(
                     i + 1, i
                 )
             )
 
-        self.Min_Npix = targRecPar.nnmin
-        self.Max_Npix = targRecPar.nnmax
-        self.Min_Npix_x = targRecPar.nxmin
-        self.Max_Npix_x = targRecPar.nxmax
-        self.Min_Npix_y = targRecPar.nymin
-        self.Max_Npix_y = targRecPar.nymax
-        self.Sum_Grey = targRecPar.sumg_min
-        self.Tol_Disc = targRecPar.disco
-        self.Size_Cross = targRecPar.cr_sz
+        self.Min_Npix = targRecParams.nnmin
+        self.Max_Npix = targRecParams.nnmax
+        self.Min_Npix_x = targRecParams.nxmin
+        self.Max_Npix_x = targRecParams.nxmax
+        self.Min_Npix_y = targRecParams.nymin
+        self.Max_Npix_y = targRecParams.nymax
+        self.Sum_Grey = targRecParams.sumg_min
+        self.Tol_Disc = targRecParams.disco
+        self.Size_Cross = targRecParams.cr_sz
 
         # load pft_version
-        pftVersionPar = par.PftVersionPar(path=self.par_path)
-        pftVersionPar.read()
-        self.Existing_Target = np.bool8(pftVersionPar.Existing_Target)
+        pftVersionParams = par.PftVersionParams(path=self.par_path)
+        pftVersionParams.read()
+        self.Existing_Target = np.bool8(pftVersionParams.Existing_Target)
 
         # load sequence_par
-        sequencePar = par.SequencePar(
-            ptvPar.n_img, path=self.par_path
+        sequenceParams = par.SequenceParams(
+            ptvParams.n_img, path=self.par_path
         )
-        sequencePar.read()
-
-        for i in range(ptvPar.n_img):
+        sequenceParams.read()
+
+        for i in range(ptvParams.n_img):
             exec(
-                "self.Basename_{0}_Seq = sequencePar.base_name[{1}]".format(
+                "self.Basename_{0}_Seq = sequenceParams.base_name[{1}]".format(
                     i + 1, i
                 )
             )
 
-        self.Seq_First = sequencePar.first
-        self.Seq_Last = sequencePar.last
+        self.Seq_First = sequenceParams.first
+        self.Seq_Last = sequenceParams.last
 
         # load criteria_par
-        criteriaPar = par.CriteriaPar(path=self.par_path)
-        criteriaPar.read()
-        self.Xmin = criteriaPar.X_lay[0]
-        self.Xmax = criteriaPar.X_lay[1]
-        self.Zmin1 = criteriaPar.Zmin_lay[0]
-        self.Zmin2 = criteriaPar.Zmin_lay[1]
-        self.Zmax1 = criteriaPar.Zmax_lay[0]
-        self.Zmax2 = criteriaPar.Zmax_lay[1]
-        self.Min_Corr_nx = criteriaPar.cnx
-        self.Min_Corr_ny = criteriaPar.cny
-        self.Min_Corr_npix = criteriaPar.cn
-        self.Sum_gv = criteriaPar.csumg
-        self.Min_Weight_corr = criteriaPar.corrmin
-        self.Tol_Band = criteriaPar.eps0
+        criteriaParams = par.CriteriaParams(path=self.par_path)
+        criteriaParams.read()
+        self.Xmin = criteriaParams.X_lay[0]
+        self.Xmax = criteriaParams.X_lay[1]
+        self.Zmin1 = criteriaParams.Zmin_lay[0]
+        self.Zmin2 = criteriaParams.Zmin_lay[1]
+        self.Zmax1 = criteriaParams.Zmax_lay[0]
+        self.Zmax2 = criteriaParams.Zmax_lay[1]
+        self.Min_Corr_nx = criteriaParams.cnx
+        self.Min_Corr_ny = criteriaParams.cny
+        self.Min_Corr_npix = criteriaParams.cn
+        self.Sum_gv = criteriaParams.csumg
+        self.Min_Weight_corr = criteriaParams.corrmin
+        self.Tol_Band = criteriaParams.eps0
         
         # write masking parameters
         masking_filename = Path(self.par_path) / 'masking.json'
@@ -747,7 +747,7 @@
 
 
 # -----------------------------------------------------------------------------
-class Calib_Par(HasTraits):
+class Calib_Params(HasTraits):
 
     # general and unsed variables
     pair_enable_flag = Bool(True)
@@ -1078,7 +1078,7 @@
         show_border=True,
     )
 
-    Calib_Par_View = View(
+    Calib_Params_View = View(
         Tabbed(Group1, Group2, Group3, Group4, Group5, Group6),
         buttons=["Undo", "OK", "Cancel"],
         handler=CalHandler(),
@@ -1089,51 +1089,51 @@
         # print("reloading")
         # self.__init__(self)
         # load ptv_par
-        ptvPar = par.PtvPar(path=self.par_path)
-        ptvPar.read()
+        ptvParams = par.PtvParams(path=self.par_path)
+        ptvParams.read()
 
         # read picture size parameters
-        self.h_image_size = ptvPar.imx
-        self.v_image_size = ptvPar.imy
-        self.h_pixel_size = ptvPar.pix_x
-        self.v_pixel_size = ptvPar.pix_y
-        self.img_cal = ptvPar.img_cal
-        if ptvPar.allcam_flag:
+        self.h_image_size = ptvParams.imx
+        self.v_image_size = ptvParams.imy
+        self.h_pixel_size = ptvParams.pix_x
+        self.v_pixel_size = ptvParams.pix_y
+        self.img_cal = ptvParams.img_cal
+        if ptvParams.allcam_flag:
             self.pair_enable_flag = False
         else:
             self.pair_enable_flag = True
 
         # unesed parameters
 
-        self.n_img = ptvPar.n_img
-        self.img_name = ptvPar.img_name
-        self.hp_flag = np.bool8(ptvPar.hp_flag)
-        self.allcam_flag = np.bool8(ptvPar.allcam_flag)
-        self.mmp_n1 = ptvPar.mmp_n1
-        self.mmp_n2 = ptvPar.mmp_n2
-        self.mmp_n3 = ptvPar.mmp_n3
-        self.mmp_d = ptvPar.mmp_d
+        self.n_img = ptvParams.n_img
+        self.img_name = ptvParams.img_name
+        self.hp_flag = np.bool8(ptvParams.hp_flag)
+        self.allcam_flag = np.bool8(ptvParams.allcam_flag)
+        self.mmp_n1 = ptvParams.mmp_n1
+        self.mmp_n2 = ptvParams.mmp_n2
+        self.mmp_n3 = ptvParams.mmp_n3
+        self.mmp_d = ptvParams.mmp_d
 
         # read_calibration parameters
-        calOriPar = par.CalOriPar(self.n_img, path=self.par_path)
-        calOriPar.read()
+        calOriParams = par.CalOriParams(self.n_img, path=self.par_path)
+        calOriParams.read()
         (fixp_name, img_cal_name, img_ori, tiff_flag, pair_flag, chfield) = (
-            calOriPar.fixp_name,
-            calOriPar.img_cal_name,
-            calOriPar.img_ori,
-            calOriPar.tiff_flag,
-            calOriPar.pair_flag,
-            calOriPar.chfield,
+            calOriParams.fixp_name,
+            calOriParams.img_cal_name,
+            calOriParams.img_ori,
+            calOriParams.tiff_flag,
+            calOriParams.pair_flag,
+            calOriParams.chfield,
         )
 
         for i in range(self.n_img):
             exec(
-                "self.cam_{0} = calOriPar.img_cal_name[{1}]".format(
+                "self.cam_{0} = calOriParams.img_cal_name[{1}]".format(
                     i + 1, i
                 )
             )
             exec(
-                "self.ori_cam_{0} = calOriPar.img_ori[{1}]".format(i + 1, i)
+                "self.ori_cam_{0} = calOriParams.img_ori[{1}]".format(i + 1, i)
             )
 
         self.tiff_head = np.bool8(tiff_flag)
@@ -1147,8 +1147,8 @@
             self.chfield = "Field even"
 
         # read detect plate parameters
-        detectPlatePar = par.DetectPlatePar(path=self.par_path)
-        detectPlatePar.read()
+        detectPlateParams = par.DetectPlateParams(path=self.par_path)
+        detectPlateParams.read()
 
         (
             gvth_1,
@@ -1165,19 +1165,19 @@
             sum_of_grey,
             size_of_crosses,
         ) = (
-            detectPlatePar.gvth_1,
-            detectPlatePar.gvth_2,
-            detectPlatePar.gvth_3,
-            detectPlatePar.gvth_4,
-            detectPlatePar.tol_dis,
-            detectPlatePar.min_npix,
-            detectPlatePar.max_npix,
-            detectPlatePar.min_npix_x,
-            detectPlatePar.max_npix_x,
-            detectPlatePar.min_npix_y,
-            detectPlatePar.max_npix_y,
-            detectPlatePar.sum_grey,
-            detectPlatePar.size_cross,
+            detectPlateParams.gvth_1,
+            detectPlateParams.gvth_2,
+            detectPlateParams.gvth_3,
+            detectPlateParams.gvth_4,
+            detectPlateParams.tol_dis,
+            detectPlateParams.min_npix,
+            detectPlateParams.max_npix,
+            detectPlateParams.min_npix_x,
+            detectPlateParams.max_npix_x,
+            detectPlateParams.min_npix_y,
+            detectPlateParams.max_npix_y,
+            detectPlateParams.sum_grey,
+            detectPlateParams.size_cross,
         )
 
         for i in range(self.n_img):
@@ -1194,24 +1194,24 @@
         self.size_of_crosses = size_of_crosses
 
         # read manual orientaion parameters
-        manOriPar = par.ManOriPar(self.n_img, [], path=self.par_path)
-        manOriPar.read()
+        manOriParams = par.ManOriParams(self.n_img, [], path=self.par_path)
+        manOriParams.read()
 
         for i in range(self.n_img):
             for j in range(4):  # 4 points per image
-                exec(f"self.img_{i+1}_p{j+1} = manOriPar.nr[{i*4+j}]")
+                exec(f"self.img_{i+1}_p{j+1} = manOriParams.nr[{i*4+j}]")
 
         # examine arameters
-        examinePar = par.ExaminePar(path=self.par_path)
-        examinePar.read()
+        examineParams = par.ExamineParams(path=self.par_path)
+        examineParams.read()
         (self.Examine_Flag, self.Combine_Flag) = (
-            examinePar.Examine_Flag,
-            examinePar.Combine_Flag,
+            examineParams.Examine_Flag,
+            examineParams.Combine_Flag,
         )
 
         # orientation parameters
-        orientPar = par.OrientPar(path=self.par_path)
-        orientPar.read()
+        orientParams = par.OrientParams(path=self.par_path)
+        orientParams.read()
         (
             po_num_of_ori,
             cc,
@@ -1226,18 +1226,18 @@
             shear,
             interf,
         ) = (
-            orientPar.pnfo,
-            orientPar.cc,
-            orientPar.xh,
-            orientPar.yh,
-            orientPar.k1,
-            orientPar.k2,
-            orientPar.k3,
-            orientPar.p1,
-            orientPar.p2,
-            orientPar.scale,
-            orientPar.shear,
-            orientPar.interf,
+            orientParams.pnfo,
+            orientParams.cc,
+            orientParams.xh,
+            orientParams.yh,
+            orientParams.k1,
+            orientParams.k2,
+            orientParams.k3,
+            orientParams.p1,
+            orientParams.p2,
+            orientParams.scale,
+            orientParams.shear,
+            orientParams.interf,
         )
 
         self.point_number_of_orientation = po_num_of_ori
@@ -1253,8 +1253,8 @@
         self.shear = np.bool8(shear)
         self.interf = np.bool8(interf)
 
-        dumbbellPar = par.DumbbellPar(path=self.par_path)
-        dumbbellPar.read()
+        dumbbellParams = par.DumbbellParams(path=self.par_path)
+        dumbbellParams.read()
         (
             self.dumbbell_eps,
             self.dumbbell_scale,
@@ -1263,26 +1263,26 @@
             self.dumbbell_step,
             self.dumbbell_niter,
         ) = (
-            dumbbellPar.dumbbell_eps,
-            dumbbellPar.dumbbell_scale,
-            dumbbellPar.dumbbell_gradient_descent,
-            dumbbellPar.dumbbell_penalty_weight,
-            dumbbellPar.dumbbell_step,
-            dumbbellPar.dumbbell_niter,
+            dumbbellParams.dumbbell_eps,
+            dumbbellParams.dumbbell_scale,
+            dumbbellParams.dumbbell_gradient_descent,
+            dumbbellParams.dumbbell_penalty_weight,
+            dumbbellParams.dumbbell_step,
+            dumbbellParams.dumbbell_niter,
         )
 
-        shakingPar = par.ShakingPar(path=self.par_path)
-        shakingPar.read()
+        shakingParams = par.ShakingParams(path=self.par_path)
+        shakingParams.read()
         (
             self.shaking_first_frame,
             self.shaking_last_frame,
             self.shaking_max_num_points,
             self.shaking_max_num_frames,
         ) = (
-            shakingPar.shaking_first_frame,
-            shakingPar.shaking_last_frame,
-            shakingPar.shaking_max_num_points,
-            shakingPar.shaking_max_num_frames,
+            shakingParams.shaking_first_frame,
+            shakingParams.shaking_last_frame,
+            shakingParams.shaking_max_num_points,
+            shakingParams.shaking_max_num_frames,
         )
 
     def __init__(self, par_path):
@@ -1293,30 +1293,16 @@
     # ---------------------------------------------------------------------------
 
 
-<<<<<<< HEAD
-class Paret(HasTraits):
-=======
 class Paramset(HasTraits):
     """ A class that holds all parameters for a single parameter set."""
->>>>>>> ff8366b3
     name = Str
     par_path = Path
-    m_Par = Instance(Main_Par)
-    c_Par = Instance(Calib_Par)
-    t_Par = Instance(Tracking_Par)
+    m_params = Instance(Main_Params)
+    c_params = Instance(Calib_Params)
+    t_params = Instance(Tracking_Params)
 
 
 class Experiment(HasTraits):
-<<<<<<< HEAD
-    active_Par = Instance(Paret)
-    Parets = List(Paret)
-
-    def __init__(self):
-        HasTraits.__init__(self)
-        self.changed_active_Par = False
-
-    def getParetIdx(self, Paret):
-=======
     """ A class that holds all parameters for a single experiment."""
     active_params = Instance(Paramset)
     paramsets = List(Paramset)
@@ -1327,47 +1313,42 @@
         self.paramsets = []
         
     def getParamsetIdx(self, paramset):
->>>>>>> ff8366b3
         if isinstance(
-                Paret,
-                type(1)):  # integer value (index of the Paret)
-            return Paret
+                paramset,
+                type(1)):  # integer value (index of the paramset)
+            return paramset
         else:  # Value is instance of Pramset
-            return self.Parets.index(Paret)
-
-    def addParet(self, name: str, par_path: Path):
-        self.Parets.append(
-            Paret(
+            return self.paramsets.index(paramset)
+
+    def addParamset(self, name: str, par_path: Path):
+        self.paramsets.append(
+            Paramset(
                 name=name,
                 par_path=par_path,
-                m_Par=Main_Par(par_path=par_path),
-                c_Par=Calib_Par(par_path=par_path),
-                t_Par=Tracking_Par(par_path=par_path),
+                m_params=Main_Params(par_path=par_path),
+                c_params=Calib_Params(par_path=par_path),
+                t_params=Tracking_Params(par_path=par_path),
             )
         )
 
-    def removeParet(self, Paret):
-        Paret_idx = self.getParetIdx(Paret)
-        self.Parets.remove(self.Parets[Paret_idx])
-
-    def nParets(self):
-        return len(self.Parets)
-
-    def setActive(self, Paret):
-        Paret_idx = self.getParetIdx(Paret)
-        self.active_Par = self.Parets[Paret_idx]
-        self.Parets.pop(Paret_idx)
-        self.Parets.insert(0, self.active_Par)
+    def removeParamset(self, paramset):
+        paramset_idx = self.getParamsetIdx(paramset)
+        self.paramsets.remove(self.paramsets[paramset_idx])
+
+    def nParamsets(self):
+        return len(self.paramsets)
+
+    def setActive(self, paramset):
+        paramset_idx = self.getParamsetIdx(paramset)
+        self.active_params = self.paramsets[paramset_idx]
+        self.paramsets.pop(paramset_idx)
+        self.paramsets.insert(0, self.active_params)
         self.syncActiveDir()
 
     def syncActiveDir(self):
         """ Sync the active parameters directory to the default parameters directory."""
         default_parameters_path = Path(par.par_dir_prefix).resolve()
         print(" Syncing parameters between two folders: \n")
-<<<<<<< HEAD
-        print(f"{self.active_Par.par_path}, {default_parameters_path}")
-        par.copy_Par_dir(self.active_Par.par_path, default_parameters_path)
-=======
         print(f"{self.active_params.par_path}, {default_parameters_path}")
         par.copy_params_dir(self.active_params.par_path, default_parameters_path)
         
@@ -1377,11 +1358,10 @@
         print(" Syncing parameters between two folders: \n")
         print(f"{self.active_params.par_path}, {default_parameters_path}")
         par.copy_params_dir(default_parameters_path, self.active_params.par_path)        
->>>>>>> ff8366b3
 
     def populate_runs(self, exp_path: Path):
         # Read all parameters directories from an experiment directory
-        self.Parets = []
+        self.paramsets = []
         
         # list all directories
         dir_contents = [
@@ -1404,24 +1384,20 @@
             new_path = Path(new_name).resolve()
             print(f" Copying to the new folder {new_path} \n")
             print("------------------------------------------\n")
-            par.copy_Par_dir(dir_contents[0], new_path)
+            par.copy_params_dir(dir_contents[0], new_path)
             dir_contents.append(new_path)
 
         # take each path in the dir_contents and create a tree entity with the short name
         for dir_item in dir_contents:
             # par_path = exp_path / dir_item
             if str(dir_item.stem) != par.par_dir_prefix:
-                # This should be a Par dir, add a tree entry for it.
+                # This should be a params dir, add a tree entry for it.
                 exp_name = str(dir_item.stem).rsplit('parameters',maxsplit=1)[-1]
 
                 print(f"Experiment name is: {exp_name}")
                 print(" adding Parameter set\n")
-<<<<<<< HEAD
-                self.addParet(exp_name, dir_item)
-=======
                 self.addParamset(exp_name, dir_item)
->>>>>>> ff8366b3
-
-        if not self.changed_active_Par:
-            if self.nParets() > 0:
+
+        if not self.changed_active_params:
+            if self.nParamsets() > 0:
                 self.setActive(0)