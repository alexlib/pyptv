--- conflicted
+++ resolved
@@ -12,10 +12,7 @@
 import numpy as np
 from skimage.io import imread
 from skimage.util import img_as_ubyte
-<<<<<<< HEAD
-=======
 from skimage import color
->>>>>>> ff8366b3
 
 from traits.api import HasTraits, Str, Bool, Instance, Button
 from traitsui.api import View, Item, HGroup, VGroup, ListEditor
@@ -26,10 +23,6 @@
     Plot,
     ArrayPlotData,
     gray,
-<<<<<<< HEAD
-    ArrayDataSource,
-=======
->>>>>>> ff8366b3
 )
 
 # from traitsui.menu import MenuBar, ToolBar, Menu, Action
@@ -39,16 +32,6 @@
 # from chaco.tools.simple_zoom import SimpleZoom
 from pyptv.text_box_overlay import TextBoxOverlay
 from pyptv.code_editor import codeEditor
-<<<<<<< HEAD
-
-
-
-from openptv_python.imgcoord import image_coordinates
-from openptv_python.orientation import match_detection_to_ref
-from openptv_python.orientation import external_calibration, full_calibration
-from openptv_python.calibration import Calibration
-from openptv_python.track import Target
-=======
 
 
 # first replacement
@@ -73,7 +56,6 @@
 from openptv_python.image_processing import prepare_image
 from openptv_python.segmentation import target_recognition
 from openptv_python.trafo import arr_metric_to_pixel
->>>>>>> ff8366b3
 
 
 # from pyptv import ptv, parameter_gui, parameters as par
@@ -83,14 +65,8 @@
 
 # -------------------------------------------
 class ClickerTool(ImageInspectorTool):
-<<<<<<< HEAD
-    """ A tool to handle mouse clicks on an image plot. """
-    left_changed = True
-    right_changed = True
-=======
     left_changed = Bool(True)
     right_changed = Bool(True)
->>>>>>> ff8366b3
     x = 0
     y = 0
 
@@ -113,11 +89,7 @@
             self.last_mouse_position = (event.x, event.y)
 
     def normal_right_down(self, event):
-<<<<<<< HEAD
-        """ Handles the right mouse button being clicked. """
-=======
         """ Handles the right mouse button being clicked."""
->>>>>>> ff8366b3
         plot = self.component
         if plot is not None:
             ndx = plot.map_index((event.x, event.y))
@@ -279,13 +251,8 @@
             x1c, y1c, x2c, y2c, min_length=0
         )
         if len(x1) > 0:
-<<<<<<< HEAD
-            ArrayDataSource(x1)
-            ArrayDataSource(y1)
-=======
             #     xs = ArrayDataSource(np.array(x1))
             #     ys = ArrayDataSource(np.array(y1))
->>>>>>> ff8366b3
 
             # quiverplot = QuiverPlot(
             #     index=xs,
@@ -456,13 +423,8 @@
 
         self.man_ori_dat_path = self.working_folder / "man_ori.dat"
 
-<<<<<<< HEAD
-        print(" Copying parameters inside Calibration GUI: \n")
-        par.copy_Par_dir(self.active_path, self.par_path)
-=======
         # print(" Copying parameters inside Calibration GUI: \n")
         # par.copy_params_dir(self.active_path, self.par_path)
->>>>>>> ff8366b3
 
         os.chdir(self.working_folder)
         print(f"Inside a folder: {Path.cwd()}")
@@ -610,21 +572,9 @@
     # --------------------------------------------------
 
     def _button_edit_cal_parameters_fired(self):
-        cp = parameter_gui.Calib_Par(par_path=self.par_path)
+        cp = parameter_gui.Calib_Params(par_path=self.par_path)
         cp.edit_traits(kind="modal")
         # at the end of a modification, copy the parameters
-<<<<<<< HEAD
-        par.copy_Par_dir(self.par_path, self.active_path)
-        (
-            self.cpar,
-            self.spar,
-            self.vpar,
-            self.track_par,
-            self.tpar,
-            self.cals,
-            self.epar,
-        ) = ptv.py_start_proc_c(self.n_cams)
-=======
 
         self.cpar = ControlPar(self.n_cams).from_file(
             os.path.join(self.par_path, "ptv.par"))
@@ -636,7 +586,6 @@
                 self.cpar.cal_img_base_name[i_cam] + ".addpar"
             )
             )
->>>>>>> ff8366b3
 
     def _button_showimg_fired(self):
 
@@ -652,11 +601,6 @@
             )
             print("\n Copied man_ori.dat \n")
 
-<<<<<<< HEAD
-        # copy parameters from active to default folder parameters/
-        par.copy_Par_dir(self.active_path, self.par_path)
-=======
->>>>>>> ff8366b3
 
         self.cpar = ControlPar(self.n_cams).from_file(
             os.path.join(self.par_path, "ptv.par"))
@@ -665,17 +609,6 @@
 
         self.tpar = TargetPar().from_file(os.path.join(self.par_path,"detect_plate.par"))
 
-<<<<<<< HEAD
-        self.calPar = par.CalOriPar(self.n_cams, self.par_path)
-        self.calPar.read()
-
-        if self.epar.Combine_Flag is True:
-            print("Combine Flag")
-            self.MultiPar = par.MultiPlanePar()
-            self.MultiPar.read()
-            for i in range(self.MultiPar.n_planes):
-                print(self.MultiPar.plane_name[i])
-=======
         print(f" Thresholds are {self.tpar.gvthresh}")
 
         self.calParams = CalibrationPar().from_file(
@@ -688,20 +621,14 @@
             print("Combine flag is True \n")
             self.MultiParams = MultiPlanesPar().from_file(os.path.join(self.par_path, "multi_planes.par"))
             print(self.MultiParams.filename)
->>>>>>> ff8366b3
 
             self.pass_raw_orient = True
             self.status_text = "Multiplane calibration."
 
         # read calibration images
         self.cal_images = []
-<<<<<<< HEAD
-        for i in range(len(self.camera)):
-            imname = self.calPar.img_cal_name[i]
-=======
         for i in range(self.n_cams):
             imname = self.calParams.img_name[i]
->>>>>>> ff8366b3
             im = imread(imname)
             # im = ImageData.fromfile(imname).data
             if im.ndim > 2:
@@ -854,25 +781,11 @@
             self._project_cal_points(i_cam)
 
     def _project_cal_points(self, i_cam, color="yellow"):
-<<<<<<< HEAD
-        x, y = [], []
-        for row in self.cal_points:
-            projected = image_coordinates(
-                np.atleast_2d(row["pos"]),
-                self.cals[i_cam],
-                self.cpar.get_multimedia_Par(),
-            )
-            pos = convert_arr_metric_to_pixel(projected, self.cpar)
-
-            x.append(pos[0][0])
-            y.append(pos[0][1])
-=======
         """ Projects the calibration points on the image """ 
         out = image_coordinates(
             self.cal_points["pos"], self.cals[i_cam], self.cpar.mm)
         
         pos = arr_metric_to_pixel(out, self.cpar)
->>>>>>> ff8366b3
 
         self.drawcross("init_x", "init_y", pos[:, 0].tolist(
         ), pos[:, 1].tolist(), color, 3, i_cam=i_cam)
@@ -982,44 +895,8 @@
         # backup the ORI/ADDPAR files first
         self.backup_ori_files()
 
-<<<<<<< HEAD
-        op = par.OrientPar()
-        op.read()
-
-        # recognized names for the flags:
-        names = [
-            "cc",
-            "xh",
-            "yh",
-            "k1",
-            "k2",
-            "k3",
-            "p1",
-            "p2",
-            "scale",
-            "shear",
-        ]
-        op_names = [
-            op.cc,
-            op.xh,
-            op.yh,
-            op.k1,
-            op.k2,
-            op.k3,
-            op.p1,
-            op.p2,
-            op.scale,
-            op.shear,
-        ]
-
-        flags = []
-        for name, op_name in zip(names, op_names):
-            if op_name == 1:
-                flags.append(name)
-=======
         self.cpar = read_control_par(os.path.join(self.par_path, "ptv.par"))
         orient_par = OrientPar().from_file(os.path.join(self.par_path, "orient.par"))
->>>>>>> ff8366b3
 
         for i_cam in range(self.n_cams):  # iterate over all cameras
 
@@ -1035,26 +912,11 @@
                 all_known = []
                 all_detected = []
 
-<<<<<<< HEAD
-                for i in range(
-                    self.MultiPar.n_planes
-                ):  # combine all single planes
-=======
                 for i in range(self.MultiParams.num_planes):
                     # combine all single planes
->>>>>>> ff8366b3
-
-                    # c = self.calPar.img_ori[i_cam][-9] # Get camera id
+
+                    # c = self.calParams.img_ori[i_cam][-9] # Get camera id
                     # not all ends with a number
-<<<<<<< HEAD
-                    c = re.findall("\\d+", self.calPar.img_ori[i_cam])[0]
-
-                    file_known = (
-                        self.MultiPar.plane_name[i] + c + ".tif.fix"
-                    )
-                    file_detected = (
-                        self.MultiPar.plane_name[i] + c + ".tif.crd"
-=======
                     c = re.findall("\\d+", self.calParams.img_ori0[i_cam])[0]
 
                     file_known = (
@@ -1062,7 +924,6 @@
                     )
                     file_detected = (
                         self.MultiParams.filename[i] + c + ".tif.crd"
->>>>>>> ff8366b3
                     )
 
                     # Load calibration point information from plane i
@@ -1179,11 +1040,7 @@
         otherwise external_calibration overwrites zeros
         """
 
-<<<<<<< HEAD
-        ori = self.calPar.img_ori[i_cam]
-=======
         ori = self.calParams.img_ori0[i_cam]
->>>>>>> ff8366b3
         if addpar_flag:
             addpar = ori.replace("ori", "addpar")
         else:
@@ -1200,11 +1057,7 @@
         These files are needed for multiplane calibration.
         """
 
-<<<<<<< HEAD
-        ori = self.calPar.img_ori[i_cam]
-=======
         ori = self.calParams.img_ori0[i_cam]
->>>>>>> ff8366b3
         txt_detected = ori.replace("ori", "crd")
         txt_matched = ori.replace("ori", "fix")
 
@@ -1300,36 +1153,21 @@
             self.camera[i_cam].drawcross(str_x, str_y, x, y, color1, size1)
 
     def backup_ori_files(self):
-<<<<<<< HEAD
-        """backup ORI/ADDPAR files to the backup_cal directory"""
-        calOriPar = par.CalOriPar(self.n_cams, path=self.par_path)
-        calOriPar.read()
-        for f in calOriPar.img_ori[: self.n_cams]:
-=======
         """ Backup ORI/ADDPAR files to the backup_cal directory."""
         calOriParams = CalibrationPar().from_file(os.path.join(self.par_path,"cal_ori.par"), self.n_cams)
 
         for f in calOriParams.img_ori0:
->>>>>>> ff8366b3
             print(f"Backing up {f}")
             shutil.copyfile(f, f + ".bck")
             g = f.replace("ori", "addpar")
             shutil.copyfile(g, g + ".bck")
 
     def restore_ori_files(self):
-<<<<<<< HEAD
-        # backup ORI/ADDPAR files to the backup_cal directory
-        calOriPar = par.CalOriPar(self.n_cams, path=self.par_path)
-        calOriPar.read()
-
-        for f in calOriPar.img_ori[: self.n_cams]:
-=======
         """ Backup ORI/ADDPAR files to the backup_cal directory."""
        
         calOriParams = CalibrationPar().from_file(os.path.join(self.par_path,"cal_ori.par"), self.n_cams)
 
         for f in calOriParams.img_ori0[: self.n_cams]:
->>>>>>> ff8366b3
             print(f"Restoring {f}")
             shutil.copyfile(f + ".bck", f)
             g = f.replace("ori", "addpar")
@@ -1337,16 +1175,9 @@
 
     def protect_ori_files(self):
         # backup ORI/ADDPAR files to the backup_cal directory
-<<<<<<< HEAD
-        calOriPar = par.CalOriPar(self.n_cams, path=self.par_path)
-        calOriPar.read()
-        for f in calOriPar.img_ori[: self.n_cams]:
-            with open(f, "r") as d:
-=======
         cal_ori_par = CalibrationPar().from_file(os.path.join(self.par_path,"cal_ori.par"), self.n_cams)
         for f in cal_ori_par.img_ori0[: self.n_cams]:
             with open(f, "r",encoding="utf-8") as d:
->>>>>>> ff8366b3
                 d.read().split()
                 if not np.all(
                     np.isfinite(np.asarray(d).astype("f"))
@@ -1359,17 +1190,6 @@
     #         self.camera[i].update_image(images[i])
 
     def _read_cal_points(self) -> np.ndarray:
-<<<<<<< HEAD
-        data = np.loadtxt(
-                Path(str(self.calPar.fixp_name)),
-                delimiter = ',',
-                dtype=[("id", "i4"), ("pos", "3f8")],
-                skiprows=0,
-            ) # type: ignore
-        data = np.atleast_1d(data)
-        
-        return data
-=======
         # we prepare for , or \t
         with open(self.calParams.fixp_name,'r',encoding="utf-8") as f:
             line = f.readline()
@@ -1381,7 +1201,6 @@
                 delimiter=delimiter,
                 dtype=[("id", "i4"), ("pos", "3f8")])
         return tmp
->>>>>>> ff8366b3
 
 
 if __name__ == "__main__":
