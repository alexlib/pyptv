"""
Copyright (c) 2008-2013, Tel Aviv University
Copyright (c) 2013 - the OpenPTV team
The software is distributed under the terms of MIT-like license
http://opensource.org/licenses/MIT
"""


from traits.api import HasTraits, Str, Int, Bool, Instance, Button
from traitsui.api import View, Item, HGroup, VGroup, ListEditor
from enable.component_editor import ComponentEditor
from chaco.api import (
    Plot,
    ArrayPlotData,
    gray,
    ImagePlot,
    ArrayDataSource,
    LinearMapper,
)

# from traitsui.menu import MenuBar, ToolBar, Menu, Action
from chaco.tools.image_inspector_tool import ImageInspectorTool
from chaco.tools.better_zoom import BetterZoom as SimpleZoom

# from chaco.tools.simple_zoom import SimpleZoom
from pyptv.text_box_overlay import TextBoxOverlay
from pyptv.code_editor import codeEditor
from pyptv.quiverplot import QuiverPlot

import numpy as np
from skimage.io import imread
from skimage import img_as_ubyte
from skimage.color import rgb2gray
import os
import shutil
import re

from optv.imgcoord import image_coordinates
from optv.transforms import convert_arr_metric_to_pixel
from optv.orientation import match_detection_to_ref
from optv.orientation import external_calibration, full_calibration
from optv.calibration import Calibration
from optv.tracking_framebuf import TargetArray


<<<<<<< HEAD
import ptv as ptv
import parameter_gui as pargui
from detection_gui import DetectionGUI
import parameters as par
=======
from pyptv import ptv
from pyptv import parameter_gui as pargui
from pyptv import parameters as par
>>>>>>> ce43cacd


# -------------------------------------------
class ClickerTool(ImageInspectorTool):
    left_changed = Int(1)
    right_changed = Int(1)
    x = 0
    y = 0

    def normal_left_down(self, event):
        """Handles the left mouse button being clicked.
        Fires the **new_value** event with the data (if any) from the event's
        position.
        """
        plot = self.component
        if plot is not None:
            ndx = plot.map_index((event.x, event.y))

            x_index, y_index = ndx
            # image_data = plot.value
            self.x = x_index
            self.y = y_index
            print(self.x)
            print(self.y)
            self.left_changed = 1 - self.left_changed
            self.last_mouse_position = (event.x, event.y)

    def normal_right_down(self, event):
        plot = self.component
        if plot is not None:
            ndx = plot.map_index((event.x, event.y))

            x_index, y_index = ndx
            # image_data = plot.value
            self.x = x_index
            self.y = y_index

            self.right_changed = 1 - self.right_changed
            print(self.x)
            print(self.y)

            self.last_mouse_position = (event.x, event.y)

    def normal_mouse_move(self, event):
        pass

    def __init__(self, *args, **kwargs):
        super(ClickerTool, self).__init__(*args, **kwargs)


# ----------------------------------------------------------


class PlotWindow(HasTraits):
    _plot_data = Instance(ArrayPlotData)
    _plot = Instance(Plot)
    _click_tool = Instance(ClickerTool)
    _img_plot = Instance(ImagePlot)
    _right_click_avail = 0
    name = Str
    view = View(
        Item(name="_plot", editor=ComponentEditor(), show_label=False),
    )

    def __init__(self):
        super(HasTraits, self).__init__()
        # -------------- Initialization of plot system ----------------
        padd = 25
        self._plot_data = ArrayPlotData()
        self._x = []
        self._y = []
        self.man_ori = [1, 2, 3, 4]
        self._plot = Plot(self._plot_data, default_origin="top left")
        self._plot.padding_left = padd
        self._plot.padding_right = padd
        self._plot.padding_top = padd
        self._plot.padding_bottom = padd
        self._quiverplots = []

        # -------------------------------------------------------------

    def left_clicked_event(self):
        print("left clicked")
        if len(self._x) < 4:
            self._x.append(self._click_tool.x)
            self._y.append(self._click_tool.y)
        print(self._x, self._y)

        self.drawcross("coord_x", "coord_y", self._x, self._y, "red", 5)
        self._plot.overlays = []
        self.plot_num_overlay(self._x, self._y, self.man_ori)

    def right_clicked_event(self):
        print("right clicked")
        if len(self._x) > 0:
            self._x.pop()
            self._y.pop()
            print(self._x, self._y)

            self.drawcross("coord_x", "coord_y", self._x, self._y, "red", 5)
            self._plot.overlays = []
            self.plot_num_overlay(self._x, self._y, self.man_ori)
        else:
            if self._right_click_avail:
                print("deleting point")
                self.py_rclick_delete(
                    self._click_tool.x, self._click_tool.y, self.cameraN
                )
                x = []
                y = []
                self.py_get_pix_N(x, y, self.cameraN)
                self.drawcross("x", "y", x[0], y[0], "blue", 4)

    def attach_tools(self):
        self._click_tool = ClickerTool(self._img_plot)
        self._click_tool.on_trait_change(
            self.left_clicked_event, "left_changed"
        )
        self._click_tool.on_trait_change(
            self.right_clicked_event, "right_changed"
        )
        self._img_plot.tools.append(self._click_tool)
        self._zoom_tool = SimpleZoom(
            component=self._plot, tool_mode="box", always_on=False
        )
        self._zoom_tool.max_zoom_out_factor = 1.0
        self._img_plot.tools.append(self._zoom_tool)
        if self._plot.index_mapper is not None:
            self._plot.index_mapper.on_trait_change(
                self.handle_mapper, "updated", remove=False
            )
        if self._plot.value_mapper is not None:
            self._plot.value_mapper.on_trait_change(
                self.handle_mapper, "updated", remove=False
            )

    def drawcross(self, str_x, str_y, x, y, color1, mrk_size):
        """
        Draws crosses on images
        """
        self._plot_data.set_data(str_x, x)
        self._plot_data.set_data(str_y, y)
        self._plot.plot(
            (str_x, str_y),
            type="scatter",
            color=color1,
            marker="plus",
            marker_size=mrk_size,
        )
        self._plot.request_redraw()

    def drawline(self, str_x, str_y, x1, y1, x2, y2, color1):
        self._plot_data.set_data(str_x, [x1, x2])
        self._plot_data.set_data(str_y, [y1, y2])
        self._plot.plot((str_x, str_y), type="line", color=color1)
        self._plot.request_redraw()

    def drawquiver(self, x1c, y1c, x2c, y2c, color, linewidth=1.0, scale=1.0):
        """drawquiver draws multiple lines at once on the screen x1,y1->x2,y2 in the current camera window
        parameters:
            x1c - array of x1 coordinates
            y1c - array of y1 coordinates
            x2c - array of x2 coordinates
            y2c - array of y2 coordinates
            color - color of the line
            linewidth - linewidth of the line
        example usage:
            drawquiver ([100,200],[100,100],[400,400],[300,200],'red',linewidth=2.0)
            draws 2 red lines with thickness = 2 :  100,100->400,300 and 200,100->400,200

        """
        x1, y1, x2, y2 = self.remove_short_lines(
            x1c, y1c, x2c, y2c, min_length=0
        )
        if len(x1) > 0:
            xs = ArrayDataSource(x1)
            ys = ArrayDataSource(y1)

            quiverplot = QuiverPlot(
                index=xs,
                value=ys,
                index_mapper=LinearMapper(range=self._plot.index_mapper.range),
                value_mapper=LinearMapper(range=self._plot.value_mapper.range),
                origin=self._plot.origin,
                arrow_size=0,
                line_color=color,
                line_width=linewidth,
                ep_index=np.array(x2) * scale,
                ep_value=np.array(y2) * scale,
            )
            self._plot.add(quiverplot)
            # we need this to track how many quiverplots are in the current
            # plot
            self._quiverplots.append(quiverplot)
            # import pdb; pdb.set_trace()

    def remove_short_lines(self, x1, y1, x2, y2, min_length=2):
        """removes short lines from the array of lines
        parameters:
            x1,y1,x2,y2 - start and end coordinates of the lines
        returns:
            x1f,y1f,x2f,y2f - start and end coordinates of the lines, with short lines removed
        example usage:
            x1,y1,x2,y2=remove_short_lines([100,200,300],[100,200,300],[100,200,300],[102,210,320])
            3 input lines, 1 short line will be removed (100,100->100,102)
            returned coordinates:
            x1=[200,300]; y1=[200,300]; x2=[200,300]; y2=[210,320]
        """
        # dx, dy = 2, 2  # minimum allowable dx,dy
        x1f, y1f, x2f, y2f = [], [], [], []
        for i in range(len(x1)):
            if (
                abs(x1[i] - x2[i]) > min_length
                or abs(y1[i] - y2[i]) > min_length
            ):
                x1f.append(x1[i])
                y1f.append(y1[i])
                x2f.append(x2[i])
                y2f.append(y2[i])
        return x1f, y1f, x2f, y2f

    def handle_mapper(self):
        for i in range(0, len(self._plot.overlays)):
            if hasattr(self._plot.overlays[i], "real_position"):
                coord_x1, coord_y1 = self._plot.map_screen(
                    [self._plot.overlays[i].real_position]
                )[0]
                self._plot.overlays[i].alternate_position = (
                    coord_x1,
                    coord_y1,
                )

    def plot_num_overlay(self, x, y, txt):
        for i in range(len(x)):
            coord_x, coord_y = self._plot.map_screen([(x[i], y[i])])[0]
            ovlay = TextBoxOverlay(
                component=self._plot,
                text=str(txt[i]),
                alternate_position=(coord_x, coord_y),
                real_position=(x[i], y[i]),
                text_color="white",
                border_color="red",
            )
            self._plot.overlays.append(ovlay)

    def update_image(self, image, is_float):
        if is_float:
            self._plot_data.set_data("imagedata", image.astype(np.float))
        else:
            self._plot_data.set_data("imagedata", image.astype(np.byte))

        self._plot.request_redraw()


# ---------------------------------------------------------


class CalibrationGUI(HasTraits):
    status_text = Str("")
    ori_img_name = []
    ori_img = []
    pass_init = Bool(False)
    pass_sortgrid = Bool(False)
    pass_raw_orient = Bool(False)
    pass_init_disabled = Bool(False)
    # -------------------------------------------------------------
    button_edit_cal_parameters = Button()
    button_showimg = Button()
    button_detection_settings = Button()
    button_detection = Button()
    button_manual = Button()
    button_file_orient = Button()
    button_init_guess = Button()
    button_sort_grid = Button()
    button_sort_grid_init = Button()
    button_raw_orient = Button()
    button_fine_orient = Button()
    button_orient_part = Button()
    button_orient_shaking = Button()
    button_orient_dumbbell = Button()
    button_restore_orient = Button()
    button_checkpoint = Button()
    button_ap_figures = Button()
    button_edit_ori_files = Button()
    button_test = Button()

    # ---------------------------------------------------
    # Constructor
    # ---------------------------------------------------
    def __init__(self, active_path):
        """Initialize CalibrationGUI

        Inputs:
            active_path is the path to the folder of prameters
            active_path is a subfolder of a working folder with a
            structure of /parameters, /res, /cal, /img and so on
        """

        super(CalibrationGUI, self).__init__()
        self.need_reset = 0

        self.active_path = active_path
        self.working_folder = os.path.split(self.active_path)[0]
        self.par_path = os.path.join(self.working_folder, "parameters")

        par.copy_params_dir(self.active_path, self.par_path)

        os.chdir(os.path.abspath(self.working_folder))
        print("Inside a folder: ", os.getcwd())
        # read parameters
        with open(os.path.join(self.par_path, "ptv.par"), "r") as f:
            self.n_cams = int(f.readline())

        self.camera = [PlotWindow() for i in range(self.n_cams)]
        for i in range(self.n_cams):
            self.camera[i].name = "Camera" + str(i + 1)
            self.camera[i].cameraN = i
            self.camera[i].py_rclick_delete = ptv.py_rclick_delete
            self.camera[i].py_get_pix_N = ptv.py_get_pix_N

    # Defines GUI view --------------------------

    view = View(
        HGroup(
            VGroup(
                VGroup(
<<<<<<< HEAD
                    Item(name='button_showimg',
                         label='Load/Show Images', show_label=False),
                    Item(name='button_detection_settings',
                        label='Dynamic detection settings',show_label=False,
                        enabled_when='pass_init'),
                    Item(name='button_detection', label='Detection',
                         show_label=False, enabled_when='pass_init'),
                    Item(name='button_manual', label='Manual orient.',
                         show_label=False, enabled_when='pass_init'),
                    Item(name='button_file_orient', label='Orient. with file',
                         show_label=False, enabled_when='pass_init'),
                    Item(name='button_init_guess', label='Show initial guess',
                         show_label=False, enabled_when='pass_init'),
                    Item(name='button_sort_grid', label='Sortgrid',
                         show_label=False, enabled_when='pass_init'),
                    # Item(name='button_sort_grid_init', label='Sortgrid = initial guess',
                    #     show_label=False, enabled_when='pass_init'),
                    Item(name='button_raw_orient', label='Raw orientation',
                         show_label=False, enabled_when='pass_sortgrid'),
                    Item(name='button_fine_orient', label='Fine tuning',
                         show_label=False, enabled_when='pass_raw_orient'),
                    Item(name='button_orient_part', label='Orientation with particles',
                         show_label=False, enabled_when='pass_init'),
                    Item(name='button_orient_dumbbell', label='Orientation from dumbbell',
                         show_label=False, enabled_when='pass_init'),
                    Item(name='button_restore_orient', label='Restore ori files',
                         show_label=False, enabled_when='pass_init'),
                    Item(name='button_checkpoint', label='Checkpoints',
                         show_label=False, enabled_when='pass_init_disabled'),
                    Item(name='button_ap_figures', label='Ap figures',
                         show_label=False, enabled_when='pass_init_disabled'),
=======
                    Item(
                        name="button_showimg",
                        label="Load/Show Images",
                        show_label=False,
                    ),
                    Item(
                        name="button_detection",
                        label="Detection",
                        show_label=False,
                        enabled_when="pass_init",
                    ),
                    Item(
                        name="button_manual",
                        label="Manual orient.",
                        show_label=False,
                        enabled_when="pass_init",
                    ),
                    Item(
                        name="button_file_orient",
                        label="Orient. with file",
                        show_label=False,
                        enabled_when="pass_init",
                    ),
                    Item(
                        name="button_init_guess",
                        label="Show initial guess",
                        show_label=False,
                        enabled_when="pass_init",
                    ),
                    Item(
                        name="button_sort_grid",
                        label="Sortgrid",
                        show_label=False,
                        enabled_when="pass_init",
                    ),
                    # Item(name='button_sort_grid_init',
                    # label='Sortgrid = initial guess',
                    # show_label=False, enabled_when='pass_init'),
                    Item(
                        name="button_raw_orient",
                        label="Raw orientation",
                        show_label=False,
                        enabled_when="pass_sortgrid",
                    ),
                    Item(
                        name="button_fine_orient",
                        label="Fine tuning",
                        show_label=False,
                        enabled_when="pass_raw_orient",
                    ),
                    Item(
                        name="button_orient_part",
                        label="Orientation with particles",
                        show_label=False,
                        enabled_when="pass_init",
                    ),
                    Item(
                        name="button_orient_dumbbell",
                        label="Orientation from dumbbell",
                        show_label=False,
                        enabled_when="pass_init",
                    ),
                    Item(
                        name="button_restore_orient",
                        label="Restore ori files",
                        show_label=False,
                        enabled_when="pass_init",
                    ),
                    Item(
                        name="button_checkpoint",
                        label="Checkpoints",
                        show_label=False,
                        enabled_when="pass_init_disabled",
                    ),
                    Item(
                        name="button_ap_figures",
                        label="Ap figures",
                        show_label=False,
                        enabled_when="pass_init_disabled",
                    ),
>>>>>>> ce43cacd
                    show_left=False,
                ),
                VGroup(
                    Item(
                        name="button_edit_cal_parameters",
                        label="Edit calibration parameters",
                        show_label=False,
                    ),
                    Item(
                        name="button_edit_ori_files",
                        label="Edit ori files",
                        show_label=False,
                    ),
                    show_left=False,
                ),
            ),
            Item(
                "camera",
                style="custom",
                editor=ListEditor(
                    use_notebook=True,
                    deletable=False,
                    dock_style="tab",
                    page_name=".name",
                ),
                show_label=False,
            ),
            orientation="horizontal",
        ),
        title="Calibration",
        id="view1",
        width=1.0,
        height=1.0,
        resizable=True,
        statusbar="status_text",
    )

    # --------------------------------------------------

    def _button_edit_cal_parameters_fired(self):
        cp = pargui.Calib_Params(par_path=self.par_path)
        cp.edit_traits(kind="modal")
        # at the end of a modification, copy the parameters
        par.copy_params_dir(self.par_path, self.active_path)
        (
            self.cpar,
            self.spar,
            self.vpar,
            self.track_par,
            self.tpar,
            self.cals,
            self.epar,
        ) = ptv.py_start_proc_c(self.n_cams)

    def _button_showimg_fired(self):

        print("Loading images/parameters \n")

        # Initialize what is needed, copy necessary things

        print("\n Copying man_ori.dat \n")
        if os.path.isfile(os.path.join(self.par_path, "man_ori.dat")):
            shutil.copyfile(
                os.path.join(self.par_path, "man_ori.dat"),
                os.path.join(self.working_folder, "man_ori.dat"),
            )
            print("\n Copied man_ori.dat \n")

        # copy parameters from active to default folder parameters/
        par.copy_params_dir(self.active_path, self.par_path)

        # read from parameters
        (
            self.cpar,
            self.spar,
            self.vpar,
            self.track_par,
            self.tpar,
            self.cals,
            self.epar,
        ) = ptv.py_start_proc_c(self.n_cams)

        self.tpar.read(b"parameters/detect_plate.par")

        print(self.tpar.get_grey_thresholds())

        self.calParams = par.CalOriParams(self.n_cams, self.par_path)
        self.calParams.read()

        if self.epar.Combine_Flag is True:
            print("Combine Flag")
            self.MultiParams = par.MultiPlaneParams()
            self.MultiParams.read()
            for i in range(self.MultiParams.n_planes):
                print(self.MultiParams.plane_name[i])

            self.pass_raw_orient = True
            self.status_text = "Multiplane calibration."

        # read calibration images
        self.cal_images = []
        for i in range(len(self.camera)):
            imname = self.calParams.img_cal_name[i]
            # for imname in self.calParams.img_cal_name:
            # self.cal_images.append(imread(imname))
            im = imread(imname)
            if im.ndim > 2:
                im = rgb2gray(im)

            self.cal_images.append(img_as_ubyte(im))

        self.reset_show_images()

        # Loading manual parameters here
        man_ori_path = os.path.join(self.par_path, "man_ori.par")

        f = open(man_ori_path, "r")
        if f is None:
            print("\n Error loading man_ori.par")
        else:
            for i in range(len(self.camera)):
                for j in range(4):
                    self.camera[i].man_ori[j] = int(f.readline().strip())
        f.close()

        self.pass_init = True
        self.status_text = "Initialization finished."

    def _button_detection_settings_fired(self):
        detection_gui = DetectionGUI(self.par_path)
        detection_gui.configure_traits()

    def _button_detection_fired(self):
        if self.need_reset:
            self.reset_show_images()
            self.need_reset = False
        print(" Detection procedure \n")
        self.status_text = "Detection procedure"

        if self.cpar.get_hp_flag():
            self.cal_images = ptv.py_pre_processing_c(
                self.cal_images, self.cpar
            )

        self.detections, corrected = ptv.py_detection_proc_c(
            self.cal_images, self.cpar, self.tpar, self.cals
        )

        x = [[i.pos()[0] for i in row] for row in self.detections]
        y = [[i.pos()[1] for i in row] for row in self.detections]

        self.drawcross("x", "y", x, y, "blue", 4)

        for i in range(self.n_cams):
            self.camera[i]._right_click_avail = 1

    def _button_manual_fired(self):
        points_set = True
        for i in range(self.n_cams):
            if len(self.camera[i]._x) < 4:
                print("inside manual click")
                print(self.camera[i]._x)
                points_set = False

        if points_set:
            man_ori_path = os.path.join(os.getcwd(), "man_ori.dat")
            f = open(man_ori_path, "w")
            if f is None:
                self.status_text = "Error saving man_ori.dat."
            else:
                for i in range(self.n_cams):
                    for j in range(4):
                        f.write(
                            "%f %f\n"
                            % (self.camera[i]._x[j], self.camera[i]._y[j])
                        )

                self.status_text = "man_ori.dat saved."
                f.close()
        else:
            self.status_text = (
                "Set 4 points on each calibration image for manual orientation"
            )

    def _button_file_orient_fired(self):
        if self.need_reset:
            self.reset_show_images()
            self.need_reset = 0

        man_ori_path = os.path.join(self.working_folder, "man_ori.dat")
        with open(man_ori_path, "r") as f:
            for i in range(self.n_cams):
                self.camera[i]._x = []
                self.camera[i]._y = []
                for j in range(4):  # 4 orientation points
                    line = f.readline().split()
                    self.camera[i]._x.append(float(line[0]))
                    self.camera[i]._y.append(float(line[1]))

        self.status_text = "man_ori.dat loaded."
        shutil.copyfile(
            man_ori_path, os.path.join(self.par_path, "man_ori.dat")
        )

        # TODO: rewrite using Parameters subclass
        man_ori_par_path = os.path.join(self.par_path, "man_ori.par")
        f = open(man_ori_par_path, "r")
        if f is None:
            self.status_text = "Error loading man_ori.par."
        else:
            for i in range(self.n_cams):
                for j in range(4):
                    self.camera[i].man_ori[j] = int(f.readline().split()[0])
                self.status_text = "man_ori.par loaded."
                self.camera[i].left_clicked_event()
            f.close()

        self.status_text = "Loading orientation data from file finished."

    def _button_init_guess_fired(self):
        if self.need_reset:
            self.reset_show_images()
            self.need_reset = 0

        self.cal_points = self._read_cal_points()

        self.cals = []
        for i_cam in range(self.n_cams):
            cal = Calibration()
            tmp = self.cpar.get_cal_img_base_name(i_cam)
            cal.from_file(tmp + b".ori", tmp + b".addpar")
            self.cals.append(cal)

        for i_cam in range(self.n_cams):
            self._project_cal_points(i_cam)

    def _project_cal_points(self, i_cam, color="yellow"):
        x, y = [], []
        for row in self.cal_points:
            projected = image_coordinates(
                np.atleast_2d(row["pos"]),
                self.cals[i_cam],
                self.cpar.get_multimedia_params(),
            )
            pos = convert_arr_metric_to_pixel(projected, self.cpar)

            x.append(pos[0][0])
            y.append(pos[0][1])

        # x.append(x1)
        # y.append(y1)
        self.drawcross("init_x", "init_y", x, y, color, 3, i_cam=i_cam)
        self.status_text = "Initial guess finished."

    def _button_sort_grid_fired(self):
        """
        Uses sortgrid function of liboptv to match between the
        calibration points in the fixp target file and the targets
        detected in the images
        """
        if self.need_reset:
            self.reset_show_images()
            self.need_reset = 0

        self.cal_points = self._read_cal_points()
        self.sorted_targs = []

        print("_button_sort_grid_fired")

        for i_cam in range(self.n_cams):

            # if len(self.cal_points) > len(self.detections[i_cam]):
            #     raise ValueError("Insufficient detected points, need at \
            #                       least as many as fixed points")

            targs = match_detection_to_ref(
                self.cals[i_cam],
                self.cal_points["pos"],
                self.detections[i_cam],
                self.cpar,
            )
            x, y, pnr = [], [], []
            for t in targs:
                if t.pnr() != -999:
                    pnr.append(self.cal_points["id"][t.pnr()])
                    x.append(t.pos()[0])
                    y.append(t.pos()[1])

            self.sorted_targs.append(targs)
            self.camera[i_cam]._plot.overlays = []
            self.camera[i_cam].plot_num_overlay(x, y, pnr)

        self.status_text = "Sort grid finished."
        self.pass_sortgrid = True

    # def _button_sort_grid_init_fired(self):
    #     """ TODO: Not implemented yet """
    #     if self.need_reset:
    #         self.reset_show_images()
    #         self.need_reset = 0
    #
    #
    #     ptv.py_calibration(14)
    #     x = []
    #     y = []
    #     x1_cyan = []
    #     y1_cyan = []
    #     pnr = []
    #     ptv.py_get_from_sortgrid(x, y, pnr)
    #     self.drawcross("sort_x_init", "sort_y_init", x, y, "white", 4)
    #     ptv.py_get_from_calib(x1_cyan, y1_cyan)
    #     self.drawcross("init_x", "init_y", x1_cyan, y1_cyan, "cyan", 4)
    #     for i in range(len(self.camera)):
    #         self.camera[i]._plot.overlays = []
    #         self.camera[i].plot_num_overlay(x[i], y[i], pnr[i])
    #     self.status_text = "Sort grid initial guess finished."

    def _button_raw_orient_fired(self):
        """
        update the external calibration with results of raw orientation, i.e.
        the iterative process that adjust the initial guess' external
        parameters (position and angle of cameras) without internal or
        distortions.

        See: https://github.com/openptv/openptv/liboptv/src/orientation.c#L591
        """
        if self.need_reset:
            self.reset_show_images()
            self.need_reset = 0

        # backup the ORI/ADDPAR files first
        self.backup_ori_files()

        # get manual points from cal_points and use ids from man_ori.par

        for i_cam in range(self.n_cams):
            selected_points = np.zeros((4, 3))
            for i, cp_id in enumerate(self.cal_points["id"]):
                for j in range(4):
                    if cp_id == self.camera[i_cam].man_ori[j]:
                        selected_points[j, :] = self.cal_points["pos"][i, :]
                        continue

            # in pixels:
            manual_detection_points = np.array(
                (self.camera[i_cam]._x, self.camera[i_cam]._y)
            ).T

            success = external_calibration(
                self.cals[i_cam],
                selected_points,
                manual_detection_points,
                self.cpar,
            )

            if success is False:
                print("Initial guess has not been successful\n")
            else:
                self.camera[i_cam]._plot.overlays = []
                self._project_cal_points(i_cam, color="red")
                self._write_ori(i_cam)

        self.status_text = "Orientation finished"
        self.pass_raw_orient = True

    def _button_fine_orient_fired(self):
        """
        fine tuning of ORI and ADDPAR

        """
        scale = 5000

        if self.need_reset:
            self.reset_show_images()
            self.need_reset = 0

        # backup the ORI/ADDPAR files first
        self.backup_ori_files()

        op = par.OrientParams()
        op.read()

        # recognized names for the flags:
        names = [
            "cc",
            "xh",
            "yh",
            "k1",
            "k2",
            "k3",
            "p1",
            "p2",
            "scale",
            "shear",
        ]
        op_names = [
            op.cc,
            op.xh,
            op.yh,
            op.k1,
            op.k2,
            op.k3,
            op.p1,
            op.p2,
            op.scale,
            op.shear,
        ]

        flags = []
        for name, op_name in zip(names, op_names):
            if op_name == 1:
                flags.append(name)

        for i_cam in range(self.n_cams):  # iterate over all cameras

            if self.epar.Combine_Flag:

                self.status_text = "Multiplane calibration."
                """ Performs multiplane calibration, in which for all cameras the
                pre-processed planes in multi_plane.par combined.
                Overwrites the ori and addpar files of the cameras specified
                in cal_ori.par of the multiplane parameter folder
                """

                all_known = []
                all_detected = []

                for i in range(
                    self.MultiParams.n_planes
                ):  # combine all single planes

                    # c = self.calParams.img_ori[i_cam][-9] # Get camera id
                    # not all ends with a number
                    c = re.findall("\\d+", self.calParams.img_ori[i_cam])[0]

                    file_known = (
                        self.MultiParams.plane_name[i] + c + ".tif.fix"
                    )
                    file_detected = (
                        self.MultiParams.plane_name[i] + c + ".tif.crd"
                    )

                    # Load calibration point information from plane i
                    try:
                        known = np.loadtxt(file_known)
                        detected = np.loadtxt(file_detected)
                    except BaseException:
                        raise IOError(
                            "reading {} or {} failed".format(
                                file_known, file_detected
                            )
                        )

                    if np.any(detected == -999):
                        raise ValueError(
                            (
                                "Using undetected points in {} will cause "
                                + "silliness. Quitting."
                            ).format(file_detected)
                        )

                    num_known = len(known)
                    num_detect = len(detected)

                    if num_known != num_detect:
                        raise ValueError(
                            f"Number of detected points {num_known} does not match"
                            " number of known points {num_detect} for \
                                {file_known}, {file_detected}")

                    if len(all_known) > 0:
                        detected[:, 0] = (
                            all_detected[-1][-1, 0]
                            + 1
                            + np.arange(len(detected))
                        )

                    # Append to list of total known and detected points
                    all_known.append(known)
                    all_detected.append(detected)

                # Make into the format needed for full_calibration.
                all_known = np.vstack(all_known)[:, 1:]
                all_detected = np.vstack(all_detected)

                # this is the main difference in the multiplane mode
                # that we fill the targs and cal_points by the
                # combined information

                targs = TargetArray(len(all_detected))
                for tix in range(len(all_detected)):
                    targ = targs[tix]
                    det = all_detected[tix]

                    targ.set_pnr(tix)
                    targ.set_pos(det[1:])

                self.cal_points = np.empty((all_known.shape[0],)).astype(
                    dtype=[("id", "i4"), ("pos", "3f8")]
                )
                self.cal_points["pos"] = all_known
            else:
                targs = self.sorted_targs[i_cam]

            try:
                residuals, targ_ix, err_est = full_calibration(
                    self.cals[i_cam],
                    self.cal_points["pos"],
                    targs,
                    self.cpar,
                    flags,
                )
            except BaseException:
                raise ValueError("full calibration failed\n")
            # save the results
            self._write_ori(i_cam, addpar_flag=True)

            # Plot the output
            # self.reset_plots()

            x, y = [], []
            for r, t in zip(residuals, targ_ix):
                if t != -999:
                    pos = targs[t].pos()
                    x.append(pos[0])
                    y.append(pos[1])

            self.camera[i_cam]._plot.overlays = []
            self.drawcross(
                "orient_x", "orient_y", x, y, "orange", 5, i_cam=i_cam
            )

            # self.camera[i]._plot_data.set_data(
            #     'imagedata', self.ori_img[i].astype(np.float))
            # self.camera[i]._img_plot = self.camera[
            #     i]._plot.img_plot('imagedata', colormap=gray)[0]
            self.camera[i_cam].drawquiver(
                x,
                y,
                x + scale * residuals[: len(x), 0],
                y + scale * residuals[: len(x), 1],
                "red",
            )
            # self.camera[i]._plot.index_mapper.range.set_bounds(0, self.h_pixel)
            # self.camera[i]._plot.value_mapper.range.set_bounds(0, self.v_pixel)

        self.status_text = "Orientation finished."

    def _write_ori(self, i_cam, addpar_flag=False):
        """Writes ORI and ADDPAR files for a single calibration result
        of i_cam
        addpar_flag is a boolean that allows to keep previous addpar
        otherwise external_calibration overwrites zeros
        """

        ori = self.calParams.img_ori[i_cam]
        if addpar_flag:
            addpar = ori.replace("ori", "addpar")
        else:
            addpar = "tmp.addpar"

        print("Saving:", ori, addpar)
        self.cals[i_cam].write(ori.encode(), addpar.encode())
        if self.epar.Examine_Flag and not self.epar.Combine_Flag:
            self.save_point_sets(i_cam)

    def save_point_sets(self, i_cam):
        """
        Saves detected and known calibration points in crd and fix format, respectively.
        These files are needed for multiplane calibration.
        """

        ori = self.calParams.img_ori[i_cam]
        txt_detected = ori.replace("ori", "crd")
        txt_matched = ori.replace("ori", "fix")

        detected, known = [], []
        targs = self.sorted_targs[i_cam]
        for i, t in enumerate(targs):
            if t.pnr() != -999:
                detected.append(t.pos())
                known.append(self.cal_points["pos"][i])
        nums = np.arange(len(detected))
        # for pnr in nums:
        #     print(targs[pnr].pnr())
        #     print(targs[pnr].pos())
        #   detected[pnr] = targs[pnr].pos()

        detected = np.hstack((nums[:, None], np.array(detected)))
        known = np.hstack((nums[:, None], np.array(known)))

        np.savetxt(txt_detected, detected, fmt="%9.5f")
        np.savetxt(txt_matched, known, fmt="%10.5f")

    def _button_orient_part_fired(self):

        self.backup_ori_files()
        ptv.py_calibration(10)
        x1, y1, x2, y2 = [], [], [], []
        ptv.py_get_from_orient(x1, y1, x2, y2)

        self.reset_plots()
        for i in range(len(self.camera)):
            self.camera[i]._plot_data.set_data(
                "imagedata", self.ori_img[i].astype(np.float)
            )
            self.camera[i]._img_plot = self.camera[i]._plot.img_plot(
                "imagedata", colormap=gray
            )[0]
            self.camera[i].drawquiver(x1[i], y1[i], x2[i], y2[i], "red")
            self.camera[i]._plot.index_mapper.range.set_bounds(0, self.h_pixel)
            self.camera[i]._plot.value_mapper.range.set_bounds(0, self.v_pixel)
            self.drawcross("orient_x", "orient_y", x1, y1, "orange", 4)

        self.status_text = "Orientation with particles finished."

    def _button_restore_orient_fired(self):
        self.restore_ori_files()

    def reset_plots(self):
        for i in range(len(self.camera)):
            self.camera[i]._plot.delplot(
                *self.camera[i]._plot.plots.keys()[0:]
            )
            self.camera[i]._plot.overlays = []
            for j in range(len(self.camera[i]._quiverplots)):
                self.camera[i]._plot.remove(self.camera[i]._quiverplots[j])
            self.camera[i]._quiverplots = []

    def reset_show_images(self):
        for i, cam in enumerate(self.camera):
            cam._plot.delplot(*list(cam._plot.plots.keys())[0:])
            cam._plot.overlays = []
            # self.camera[i]._plot_data.set_data('imagedata',self.ori_img[i].astype(np.byte))
            cam._plot_data.set_data(
                "imagedata", self.cal_images[i].astype(np.byte)
            )

            cam._img_plot = cam._plot.img_plot("imagedata", colormap=gray)[0]
            cam._x = []
            cam._y = []
            cam._img_plot.tools = []
            cam.attach_tools()
            cam._plot.request_redraw()
            for j in range(len(cam._quiverplots)):
                cam._plot.remove(cam._quiverplots[j])
            cam._quiverplots = []

    def _button_edit_ori_files_fired(self):
        editor = codeEditor(path=self.par_path)
        editor.edit_traits(kind="livemodal")

    def drawcross(self, str_x, str_y, x, y, color1, size1, i_cam=None):
        """

        :rtype: None
        """
        if i_cam is None:
            for i in range(self.n_cams):
                self.camera[i].drawcross(
                    str_x, str_y, x[i], y[i], color1, size1
                )
        else:
            self.camera[i_cam].drawcross(str_x, str_y, x, y, color1, size1)

    def backup_ori_files(self):
        """backup ORI/ADDPAR files to the backup_cal directory"""
        calOriParams = par.CalOriParams(self.n_cams, path=self.par_path)
        calOriParams.read()
        for f in calOriParams.img_ori[: self.n_cams]:
            shutil.copyfile(f, f + ".bck")
            g = f.replace("ori", "addpar")
            shutil.copyfile(g, g + ".bck")

    def restore_ori_files(self):
        # backup ORI/ADDPAR files to the backup_cal directory
        calOriParams = par.CalOriParams(self.n_cams, path=self.par_path)
        calOriParams.read()

        for f in calOriParams.img_ori[: self.n_cams]:
            print("restored %s " % f)
            shutil.copyfile(f + ".bck", f)
            g = f.replace("ori", "addpar")
            shutil.copyfile(g + ".bck", g)

    def protect_ori_files(self):
        # backup ORI/ADDPAR files to the backup_cal directory
        calOriParams = par.CalOriParams(self.n_cams, path=self.par_path)
        calOriParams.read()
        for f in calOriParams.img_ori[: self.n_cams]:
            with open(f, "r") as d:
                d.read().split()
                if not np.all(
                    np.isfinite(np.asarray(d).astype("f"))
                ):  # if there NaN for instance
                    print("protected ORI file %s " % f)
                    shutil.copyfile(f + ".bck", f)

    def update_plots(self, images, is_float=0):
        for i in range(len(images)):
            self.camera[i].update_image(images[i], is_float)

    def _read_cal_points(self):
        return np.atleast_1d(
            np.loadtxt(
                self.calParams.fixp_name,
                dtype=[("id", "i4"), ("pos", "3f8")],
                skiprows=0,
            )
        )


if __name__ == "__main__":
    import sys

    if len(sys.argv) == 1:
        active_path = "../test_cavity/parametersRun1"
    else:
        active_path = sys.argv[0]

    calib_gui = CalibrationGUI(active_path)
    calib_gui.configure_traits()<|MERGE_RESOLUTION|>--- conflicted
+++ resolved
@@ -43,16 +43,9 @@
 from optv.tracking_framebuf import TargetArray
 
 
-<<<<<<< HEAD
-import ptv as ptv
-import parameter_gui as pargui
-from detection_gui import DetectionGUI
-import parameters as par
-=======
 from pyptv import ptv
 from pyptv import parameter_gui as pargui
 from pyptv import parameters as par
->>>>>>> ce43cacd
 
 
 # -------------------------------------------
@@ -321,7 +314,6 @@
     # -------------------------------------------------------------
     button_edit_cal_parameters = Button()
     button_showimg = Button()
-    button_detection_settings = Button()
     button_detection = Button()
     button_manual = Button()
     button_file_orient = Button()
@@ -379,39 +371,6 @@
         HGroup(
             VGroup(
                 VGroup(
-<<<<<<< HEAD
-                    Item(name='button_showimg',
-                         label='Load/Show Images', show_label=False),
-                    Item(name='button_detection_settings',
-                        label='Dynamic detection settings',show_label=False,
-                        enabled_when='pass_init'),
-                    Item(name='button_detection', label='Detection',
-                         show_label=False, enabled_when='pass_init'),
-                    Item(name='button_manual', label='Manual orient.',
-                         show_label=False, enabled_when='pass_init'),
-                    Item(name='button_file_orient', label='Orient. with file',
-                         show_label=False, enabled_when='pass_init'),
-                    Item(name='button_init_guess', label='Show initial guess',
-                         show_label=False, enabled_when='pass_init'),
-                    Item(name='button_sort_grid', label='Sortgrid',
-                         show_label=False, enabled_when='pass_init'),
-                    # Item(name='button_sort_grid_init', label='Sortgrid = initial guess',
-                    #     show_label=False, enabled_when='pass_init'),
-                    Item(name='button_raw_orient', label='Raw orientation',
-                         show_label=False, enabled_when='pass_sortgrid'),
-                    Item(name='button_fine_orient', label='Fine tuning',
-                         show_label=False, enabled_when='pass_raw_orient'),
-                    Item(name='button_orient_part', label='Orientation with particles',
-                         show_label=False, enabled_when='pass_init'),
-                    Item(name='button_orient_dumbbell', label='Orientation from dumbbell',
-                         show_label=False, enabled_when='pass_init'),
-                    Item(name='button_restore_orient', label='Restore ori files',
-                         show_label=False, enabled_when='pass_init'),
-                    Item(name='button_checkpoint', label='Checkpoints',
-                         show_label=False, enabled_when='pass_init_disabled'),
-                    Item(name='button_ap_figures', label='Ap figures',
-                         show_label=False, enabled_when='pass_init_disabled'),
-=======
                     Item(
                         name="button_showimg",
                         label="Load/Show Images",
@@ -492,7 +451,6 @@
                         show_label=False,
                         enabled_when="pass_init_disabled",
                     ),
->>>>>>> ce43cacd
                     show_left=False,
                 ),
                 VGroup(
@@ -620,10 +578,6 @@
 
         self.pass_init = True
         self.status_text = "Initialization finished."
-
-    def _button_detection_settings_fired(self):
-        detection_gui = DetectionGUI(self.par_path)
-        detection_gui.configure_traits()
 
     def _button_detection_fired(self):
         if self.need_reset:
