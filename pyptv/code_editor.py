"""
Editor for editing the cameras ori files
"""
# Imports:
import os
<<<<<<< HEAD

=======
>>>>>>> ff8366b3
from traits.api import (
    HasTraits,
    Code,
    Int,
    List,
    Button,
    File,
)

from traitsui.api import Item, Group, View, ListEditor

from pyptv import parameters as par


def get_path(filename):
    splitted_filename = filename.split("/")
    return (
        os.getcwd()
        + os.sep
        + splitted_filename[0]
        + os.sep
        + splitted_filename[1]
    )


def get_code(path):
    f = open(path, "r")

    retCode = f.read()
    f.close()
    return retCode


class oriEditor(HasTraits):
    file_Path = File
    ori_Code = Code()
    ori_Save = Button(label="Save")
    buttons_group = Group(
        Item(name="file_Path", style="simple", show_label=False, width=0.3),
        Item(name="ori_Save", show_label=False),
        orientation="horizontal",
    )
    traits_view = View(
        Group(
            Item(name="ori_Code", show_label=False, height=300, width=650),
            buttons_group,
        )
    )

    def _ori_Save_fired(self, filename, code):
        f = open(self.file_Path, "w")
        f.write(self.ori_Code)
        f.close()

    def __init__(self, file_path):
        self.file_Path = file_path
        self.ori_Code = get_code(file_path)


class codeEditor(HasTraits):

    # number of images
    n_img = Int()

    oriEditors = List

    # view
    traits_view = View(
        Item(
            "oriEditors",
            style="custom",
            editor=ListEditor(
                use_notebook=True,
                deletable=False,
                dock_style="tab",
                page_name=".file_Path",
            ),
            show_label=False,
        ),
        buttons=["Cancel"],
        title="Camera's orientation files",
    )

    def __init__(self, path):
        """ Initialize by reading parameters and filling the editor windows """
        # load ptv_par
        ptvPar = par.PtvPar(path=path)
        ptvPar.read()
        self.n_img = ptvPar.n_img

        # load cal_ori
        calOriPar = par.CalOriPar(self.n_img, path=path)
        calOriPar.read()

        for i in range(self.n_img):
            self.oriEditors.append(
                oriEditor(calOriPar.img_ori[i])
            )<|MERGE_RESOLUTION|>--- conflicted
+++ resolved
@@ -3,10 +3,6 @@
 """
 # Imports:
 import os
-<<<<<<< HEAD
-
-=======
->>>>>>> ff8366b3
 from traits.api import (
     HasTraits,
     Code,
@@ -93,15 +89,15 @@
     def __init__(self, path):
         """ Initialize by reading parameters and filling the editor windows """
         # load ptv_par
-        ptvPar = par.PtvPar(path=path)
-        ptvPar.read()
-        self.n_img = ptvPar.n_img
+        ptvParams = par.PtvParams(path=path)
+        ptvParams.read()
+        self.n_img = ptvParams.n_img
 
         # load cal_ori
-        calOriPar = par.CalOriPar(self.n_img, path=path)
-        calOriPar.read()
+        calOriParams = par.CalOriParams(self.n_img, path=path)
+        calOriParams.read()
 
         for i in range(self.n_img):
             self.oriEditors.append(
-                oriEditor(calOriPar.img_ori[i])
+                oriEditor(calOriParams.img_ori[i])
             )