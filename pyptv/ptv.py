"""PyPTV core functionality module.

This module provides the core functionality for the PyPTV package, including
image processing, calibration, tracking, and other utilities.
"""

# Standard library imports
import importlib
import os
import sys
import re
from pathlib import Path
<<<<<<< HEAD
import importlib
import os, sys
=======
from typing import List, Tuple, Dict, Optional, Union, Any, Callable

# Third-party imports
>>>>>>> 4d2a2e0a
import numpy as np
from scipy.optimize import minimize
from skimage.io import imread
from skimage import img_as_ubyte
from skimage.color import rgb2gray

# OptV imports
from optv.calibration import Calibration
from optv.correspondences import correspondences, MatchedCoords
from optv.image_processing import preprocess_image
<<<<<<< HEAD
from optv.orientation import (
    point_positions,
    full_calibration,
)
=======
from optv.orientation import point_positions, full_calibration
>>>>>>> 4d2a2e0a
from optv.parameters import (
    ControlParams,
    VolumeParams,
    TrackingParams,
    SequenceParams,
    TargetParams,
)
from optv.segmentation import target_recognition
from optv.tracking_framebuf import TargetArray
from optv.tracker import Tracker, default_naming

# PyPTV imports
from pyptv import parameters as par
from pyptv import ptv as ptv

# Constants
NAMES = ["cc", "xh", "yh", "k1", "k2", "k3", "p1", "p2", "scale", "shear"]
DEFAULT_FRAME_NUM = 123456789  # Default frame number instead of magic number 123456789
DEFAULT_HIGHPASS_FILTER_SIZE = 25  # Default size for highpass filter


def negative(img: np.ndarray) -> np.ndarray:
    """Convert an 8-bit image to its negative.

    Args:
        img: Input 8-bit image as numpy array

    Returns:
        Negative of the input image
    """
    return 255 - img


def simple_highpass(img: np.ndarray, cpar: ControlParams) -> np.ndarray:
    """Apply a simple highpass filter to an image using liboptv preprocess_image.

    Args:
        img: Input image as numpy array
        cpar: Control parameters

    Returns:
        Highpass filtered image
    """
    return preprocess_image(img, 0, cpar, DEFAULT_HIGHPASS_FILTER_SIZE)

def _read_calibrations(cpar: ControlParams, n_cams: int) -> List[Calibration]:
    """Read calibration files for all cameras.

    Args:
        cpar: Control parameters
        n_cams: Number of cameras

    Returns:
        List of Calibration objects, one for each camera

    Raises:
        IOError: If calibration files cannot be read
    """
    cals = []
    for i_cam in range(n_cams):
        cal = Calibration()
        base_name = cpar.get_cal_img_base_name(i_cam)
        ori_file = base_name + ".ori"
        addpar_file = base_name + ".addpar"

        try:
            cal.from_file(ori_file, addpar_file)
            cals.append(cal)
        except IOError as e:
            raise IOError(f"Failed to read calibration files for camera {i_cam}: {e}")

    return cals


def py_start_proc_c(n_cams: int) -> Tuple[ControlParams, SequenceParams, VolumeParams,
                                    TrackingParams, TargetParams, List[Calibration],
                                    par.ExamineParams]:
    """Read all parameters needed for processing.

    This function reads all parameter files from the parameters directory and initializes
    the necessary objects for processing.

    Args:
        n_cams: Number of cameras

    Returns:
        Tuple containing:
            - cpar: Control parameters
            - spar: Sequence parameters
            - vpar: Volume parameters
            - track_par: Tracking parameters
            - tpar: Target parameters
            - cals: List of calibration objects
            - epar: Examine parameters

    Raises:
        IOError: If any parameter file cannot be read
    """
    # Define parameter file paths
    param_dir = Path("parameters")
    ptv_par_path = param_dir / "ptv.par"
    sequence_par_path = param_dir / "sequence.par"
    criteria_par_path = param_dir / "criteria.par"
    track_par_path = param_dir / "track.par"
    targ_rec_par_path = param_dir / "targ_rec.par"

    try:
        # Control parameters
        cpar = ControlParams(n_cams)
        cpar.read_control_par(str(ptv_par_path))

        # Sequence parameters
        spar = SequenceParams(num_cams=n_cams)
        spar.read_sequence_par(str(sequence_par_path), n_cams)

        # Volume parameters
        vpar = VolumeParams()
        vpar.read_volume_par(str(criteria_par_path))

        # Tracking parameters
        track_par = TrackingParams()
        track_par.read_track_par(str(track_par_path))

        # Target parameters
        tpar = TargetParams(n_cams)
        tpar.read(str(targ_rec_par_path))

        # Examine parameters (multiplane vs single plane calibration)
        epar = par.ExamineParams()
        epar.read()

        # Read calibration files
        cals = _read_calibrations(cpar, n_cams)

        return cpar, spar, vpar, track_par, tpar, cals, epar

    except IOError as e:
        raise IOError(f"Failed to read parameter files: {e}")


def py_pre_processing_c(list_of_images: List[np.ndarray], cpar: ControlParams) -> List[np.ndarray]:
    """Apply pre-processing to a list of images.

    Currently applies a highpass filter to each image, but could be extended
    with additional processing steps in the future.

    Args:
        list_of_images: List of input images as numpy arrays
        cpar: Control parameters

    Returns:
        List of processed images
    """
    processed_images = []
    for img in list_of_images:
        processed_images.append(simple_highpass(img, cpar))
    return processed_images


def py_detection_proc_c(list_of_images: List[np.ndarray],
                      cpar: ControlParams,
                      tpar: TargetParams,
                      cals: List[Calibration]) -> Tuple[List[TargetArray], List[MatchedCoords]]:
    """Detect targets in a list of images.

    This function performs target detection on each image and returns the detected
    targets and their corrected coordinates.

    Args:
        list_of_images: List of input images as numpy arrays
        cpar: Control parameters
        tpar: Target parameters
        cals: List of calibration objects

    Returns:
        Tuple containing:
            - detections: List of TargetArray objects with detected targets
            - corrected: List of MatchedCoords objects with corrected coordinates

    Raises:
        NotImplementedError: If Existing_Target is True (not implemented yet)
    """
    # Read PFT version parameters
    param_dir = Path("parameters")
    pft_version_params = par.PftVersionParams(path=param_dir)
    pft_version_params.read()
    existing_target = bool(pft_version_params.Existing_Target)

    detections = []
    corrected = []

    for i_cam, img in enumerate(list_of_images):
        if existing_target:
            raise NotImplementedError("Existing targets are not implemented")
        else:
            # Detect targets in the image
            targs = target_recognition(img, tpar, i_cam, cpar)

        # Sort targets by y-coordinate
        targs.sort_y()
        detections.append(targs)

        # Create matched coordinates
        mc = MatchedCoords(targs, cpar, cals[i_cam])
        corrected.append(mc)

    return detections, corrected


def py_correspondences_proc_c(exp):
    """Provides correspondences
    Inputs:
        exp = info.object from the pyptv_gui
    Outputs:
        quadruplets, ... : four empty lists filled later with the
    correspondences of quadruplets, triplets, pairs, and so on
    """

    frame = 123456789  # just a temporary workaround. todo: think how to write

    #        if any([len(det) == 0 for det in detections]):
    #            return False

    # Corresp. + positions.
    sorted_pos, sorted_corresp, num_targs = correspondences(
        exp.detections, exp.corrected, exp.cals, exp.vpar, exp.cpar)

    # Save targets only after they've been modified:
    for i_cam in range(exp.n_cams):
        base_name = exp.spar.get_img_base_name(i_cam)
        write_targets(exp.detections[i_cam], base_name, frame)


    print("Frame " + str(frame) + " had " +
          repr([s.shape[1] for s in sorted_pos]) + " correspondences.")

    return sorted_pos, sorted_corresp, num_targs


def py_determination_proc_c(n_cams: int,
                         sorted_pos: List[np.ndarray],
                         sorted_corresp: np.ndarray,
                         corrected: List[MatchedCoords]) -> None:
    """Calculate 3D positions from 2D correspondences and save to file.

    Args:
        n_cams: Number of cameras
        sorted_pos: List of sorted positions for each camera
        sorted_corresp: Array of correspondence indices
        corrected: List of corrected coordinates
    """
    # Get parameters
    cpar, _, vpar, _, _, cals, _ = py_start_proc_c(n_cams)

    # Concatenate sorted positions (distinction between quad/trip irrelevant here)
    sorted_pos = np.concatenate(sorted_pos, axis=1)
    sorted_corresp = np.concatenate(sorted_corresp, axis=1)

    # Get corrected coordinates by point numbers
    flat = np.array([
        corrected[i].get_by_pnrs(sorted_corresp[i]) for i in range(n_cams)
    ])

    # Calculate 3D positions
    pos, _ = point_positions(flat.transpose(1, 0, 2), cpar, cals, vpar)

    # Format correspondence array for printing
    if n_cams < 4:
        print_corresp = -1 * np.ones((4, sorted_corresp.shape[1]))
        print_corresp[:len(cals), :] = sorted_corresp
    else:
        print_corresp = sorted_corresp

    # Save positions to a temporary file
    fname = (default_naming["corres"].decode() + '.' + str(DEFAULT_FRAME_NUM)).encode()

    print(f'Prepared {fname} to write positions')

    try:
        with open(fname, "w", encoding='utf-8') as rt_is:
            print(f'Opened {fname}')
            rt_is.write(str(pos.shape[0]) + "\n")
            for pix, pt in enumerate(pos):
                pt_args = (pix + 1, ) + tuple(pt) + tuple(print_corresp[:, pix])
                rt_is.write("%4d %9.3f %9.3f %9.3f %4d %4d %4d %4d\n" % pt_args)
    except FileNotFoundError as e:
        print(f"Error writing to file {fname}: {e}")

<<<<<<< HEAD
def run_plugin(exp):
    """Reads and runs the plugins"""


    # plugin_dir = 'plugins'
    plugin_dir = os.path.join(os.getcwd(), 'plugins')
    # Add the plugins directory to sys.path so that Python can find the modules
    sys.path.append(plugin_dir)
    # plugin = importlib.import_module(f"{exp.plugins.sequence_alg}")  


    # Iterate over the files in the 'plugins' directory
    for filename in os.listdir(plugin_dir):
        if filename.endswith('.py') and filename != '__init__.py':
            # Get the plugin name without the '.py' extension
            plugin_name = filename[:-3]
            
            if plugin_name == exp.plugins.sequence_alg:
            # Dynamically import the plugin
                try:
                    plugin = importlib.import_module(f"{plugin_name}")
                except ImportError:
                    print(f"Error loading {plugin_name}. Falling back to default sequence algorithm")
                    return None
            
                # Now you can use the plugin (e.g., assume each plugin has a `run()` function)
                if hasattr(plugin, 'Sequence'):
                    # plugin.run()  # Call the `run` function of the plugin

                    print(f"Sequence by using {exp.plugins.sequence_alg}")
                    try: 
                        sequence = plugin.Sequence(ptv=ptv, exp = exp)
                        sequence.do_sequence()
                        
                    except:
                        print(f"Sequence by using {plugin_name} has failed.")


            #     seq = importlib.import_module(str(extern_sequence))
            # except ImportError:
            #     print(
            #         "Error loading or running "
            #         + extern_sequence
            #         + ". Falling back to default sequence algorithm"
            #     )

            # print("Sequence by using " + extern_sequence)
            # sequence = seq.Sequence(
            #     ptv=ptv,
            #     exp1=info.object.exp1,
            #     camera_list=info.object.camera_list,
            # )
            # sequence.do_sequence()
            # print("Sequence by using "+extern_sequence+" has failed."

=======
def run_plugin(exp) -> None:
    """Load and run plugins for sequence processing.
>>>>>>> 4d2a2e0a

    This function searches for plugins in the 'plugins' directory and runs the
    appropriate plugin based on the experiment configuration.

    Args:
        exp: Experiment object containing configuration
    """
    # Get the plugin directory path
    plugin_dir = Path(os.getcwd()) / 'plugins'
    print(f"Plugin directory: {plugin_dir}")

    # Add the plugins directory to sys.path so that Python can find the modules
    if str(plugin_dir) not in sys.path:
        sys.path.append(str(plugin_dir))

    # Iterate over the files in the 'plugins' directory
    for filename in os.listdir(plugin_dir):
        if filename.endswith('.py') and filename != '__init__.py':
            # Get the plugin name without the '.py' extension
            plugin_name = filename[:-3]

            # Check if the plugin name matches the sequence_alg
            if plugin_name == exp.plugins.sequence_alg:
                # Dynamically import the plugin
                try:
                    print(f"Loading plugin: {plugin_name}")
                    plugin = importlib.import_module(plugin_name)
                except ImportError as e:
                    print(f"Error loading {plugin_name}: {e}")
                    print("Check for missing packages or syntax errors.")
                    return

                # Check if the plugin has a Sequence class
                if hasattr(plugin, 'Sequence'):
                    print(f"Running sequence plugin: {exp.plugins.sequence_alg}")
                    try:
                        # Create a Sequence instance and run it
                        sequence = plugin.Sequence(exp=exp)
                        sequence.do_sequence()
                    except Exception as e:
                        print(f"Error running sequence plugin {plugin_name}: {e}")



def py_sequence_loop(exp) -> None:
    """Run a sequence of detection, stereo-correspondence, and determination.

    This function processes a sequence of frames, performing detection, stereo-correspondence,
    and 3D position determination. It stores the results in cam#.XXX_targets and rt_is.XXX files.
    It's similar to running pyptv_batch.py without tracking.

    Args:
        exp: Experiment object containing configuration and parameters
    """

    # Sequence parameters

    n_cams, cpar, spar, vpar, tpar, cals = (
        exp.n_cams,
        exp.cpar,
        exp.spar,
        exp.vpar,
        exp.tpar,
        exp.cals,
    )

    # # Sequence parameters
    # spar = SequenceParams(num_cams=n_cams)
    # spar.read_sequence_par(b"parameters/sequence.par", n_cams)


    pftVersionParams = par.PftVersionParams(path=Path("parameters"))
    pftVersionParams.read()
    Existing_Target = np.bool8(pftVersionParams.Existing_Target)

    # sequence loop for all frames
    first_frame = spar.get_first()
    last_frame = spar.get_last()
    print(f" From {first_frame = } to {last_frame = }")

    for frame in range(first_frame, last_frame + 1):
        # print(f"processing {frame = }")

        detections = []
        corrected = []
        for i_cam in range(n_cams):
            base_image_name = spar.get_img_base_name(i_cam)
            if Existing_Target:
                targs = read_targets(base_image_name, frame)
            else:
                # imname = spar.get_img_base_name(i_cam) + str(frame).encode()

                # imname = Path(imname.replace('#',f'{frame}'))
                imname = Path(base_image_name % frame) # works with jumps from 1 to 10
                # print(f'Image name {imname}')

                if not imname.exists():
                    print(f"{imname} does not exist")
                else:
                    img = imread(imname)
                    if img.ndim > 2:
                        img = rgb2gray(img)

                    if img.dtype != np.uint8:
                        img = img_as_ubyte(img)
                # time.sleep(.1) # I'm not sure we need it here

                if 'exp1' in exp.__dict__:
                    if exp.exp1.active_params.m_params.Inverse:
                        print("Invert image")
                        img = 255 - img

                    if exp.exp1.active_params.m_params.Subtr_Mask:
                        # print("Subtracting mask")
                        try:
                            # background_name = exp.exp1.active_params.m_params.Base_Name_Mask.replace('#',str(i_cam))
                            background_name = exp.exp1.active_params.m_params.Base_Name_Mask % (i_cam + 1)
                            background = imread(background_name)
                            img = np.clip(img - background, 0, 255).astype(np.uint8)

                        except ValueError:
                            print("failed to read the mask")


                high_pass = simple_highpass(img, cpar)
                targs = target_recognition(high_pass, tpar, i_cam, cpar)

            targs.sort_y()
            detections.append(targs)
            masked_coords = MatchedCoords(targs, cpar, cals[i_cam])
            pos, _ = masked_coords.as_arrays()
            corrected.append(masked_coords)

        #        if any([len(det) == 0 for det in detections]):
        #            return False

        # Corresp. + positions.
        sorted_pos, sorted_corresp, _ = correspondences(
            detections, corrected, cals, vpar, cpar)

        # Save targets only after they've been modified:
        # this is a workaround of the proper way to construct _targets name
        for i_cam in range(n_cams):
            base_name = spar.get_img_base_name(i_cam)
            # base_name = replace_format_specifiers(base_name) # %d to %04d
            write_targets(detections[i_cam], base_name, frame)

        print("Frame " + str(frame) + " had " +
              repr([s.shape[1] for s in sorted_pos]) + " correspondences.")

        # Distinction between quad/trip irrelevant here.
        sorted_pos = np.concatenate(sorted_pos, axis=1)
        sorted_corresp = np.concatenate(sorted_corresp, axis=1)

        flat = np.array([
            corrected[i].get_by_pnrs(sorted_corresp[i])
            for i in range(len(cals))
        ])
        pos, _ = point_positions(flat.transpose(1, 0, 2), cpar, cals, vpar)

        # if len(cals) == 1: # single camera case
        #     sorted_corresp = np.tile(sorted_corresp,(4,1))
        #     sorted_corresp[1:,:] = -1

        if len(cals) < 4:
            print_corresp = -1 * np.ones((4, sorted_corresp.shape[1]))
            print_corresp[:len(cals), :] = sorted_corresp
        else:
            print_corresp = sorted_corresp

        # Save rt_is
        rt_is_filename = default_naming["corres"].decode()
        # rt_is_filename = f'{rt_is_filename}.{frame:04d}'
        rt_is_filename = f'{rt_is_filename}.{frame}'
        with open(rt_is_filename, "w", encoding="utf8") as rt_is:
            rt_is.write(str(pos.shape[0]) + "\n")
            for pix, pt in enumerate(pos):
                pt_args = (pix + 1, ) + tuple(pt) + tuple(print_corresp[:, pix])
                rt_is.write("%4d %9.3f %9.3f %9.3f %4d %4d %4d %4d\n" % pt_args)
        # rt_is.close()
    # end of a sequence loop


def py_trackcorr_init(exp):
    """Reads all the necessary stuff into Tracker"""

    for cam_id in range(exp.cpar.get_num_cams()):
        img_base_name = exp.spar.get_img_base_name(cam_id)
        # print(img_base_name)
        short_name = img_base_name.split('%')[0]
        if short_name[-1] == '_':
            short_name = short_name[:-1]+'.'
        # print(short_name)
        print(f' Renaming {img_base_name} to {short_name} before C library tracker')
        exp.spar.set_img_base_name(cam_id, short_name)


    tracker = Tracker(exp.cpar, exp.vpar, exp.track_par, exp.spar, exp.cals,
                      default_naming)


    return tracker


def py_trackcorr_loop():
    """Supposedly returns some lists of the linked targets at every step of a tracker"""
    pass


def py_traject_loop():
    """Used to plot trajectories after the full run

    def py_traject_loop(seq):
    global intx1_tr,intx2_tr,inty1_tr,inty2_tr,m1_tr
    trajectories_c(seq, cpar)
    intx1,intx2,inty1,inty2=[],[],[],[]

    for i in range(cpar[0].num_cams):
        intx1_t,intx2_t,inty1_t,inty2_t=[],[],[],[]
        for j in range(m1_tr):
            intx1_t.append(intx1_tr[i][j])
            inty1_t.append(inty1_tr[i][j])
            intx2_t.append(intx2_tr[i][j])
            inty2_t.append(inty2_tr[i][j])
        intx1.append(intx1_t)
        inty1.append(inty1_t)
        intx2.append(intx2_t)
        inty2.append(inty2_t)
    return intx1,inty1,intx2,inty2,m1_tr

    """


# ------- Utilities ----------#


def py_rclick_delete(x: int, y: int, n: int) -> None:
    """Delete clicked points (stub function).

    This is a placeholder for a function that would delete points clicked by the user.
    The original C implementation would store clicked coordinates for later processing.

    Args:
        x: X-coordinate of the click
        y: Y-coordinate of the click
        n: Camera number
    """
    # This function is not implemented in the Python version
    # It was used in the C version to delete points clicked by the user
    pass


def py_get_pix_N(x: int, y: int, n: int) -> Tuple[List[int], List[int]]:
    """Get pixel coordinates (stub function).

    This is a placeholder for a function that would return pixel coordinates.
    The original C implementation would return lists of x and y coordinates.

    Args:
        x: X-coordinate
        y: Y-coordinate
        n: Camera number

    Returns:
        Empty lists of x and y coordinates (placeholder)
    """
    # This function is not implemented in the Python version
    # It was used in the C version to get pixel coordinates
    return [], []


def py_get_pix(x: List[List[int]], y: List[List[int]]) -> Tuple[List[List[int]], List[List[int]]]:
    """Get target positions (stub function).

    This function is supposed to return lists of target positions.
    In the original C implementation, it would fill the provided x and y lists
    with target positions from all cameras.

    Args:
        x: List to be filled with x-coordinates
        y: List to be filled with y-coordinates

    Returns:
        Tuple containing the input lists (unchanged in this implementation)
    """
    # This function is not fully implemented in the Python version
    # It was used in the C version to get target positions
    return x, y


def py_calibration(selection, exp):
    """Calibration
    def py_calibration(sel):
    calibration_proc_c(sel)"""
    if selection == 1:  # read calibration parameters into liboptv
        pass

    if selection == 2:  # run detection of targets
        pass

    if selection == 9:  # initial guess
        """Reads from a target file the 3D points and projects them on
        the calibration images
        It is the same function as show trajectories, just read from a different
        file
        """

    if selection == 10:
        """Run the calibration with particles """
        from optv.tracking_framebuf import Frame
        from pyptv.parameters import OrientParams, ShakingParams

        num_cams = exp.cpar.get_num_cams()

        # cpar, spar, vpar, track_par, tpar, calibs, epar = py_start_proc_c(num_cams)
        calibs = _read_calibrations(exp.cpar, num_cams)

        targ_files = [exp.spar.get_img_base_name(c).decode().split('%d')[0].encode() for c in \
    range(num_cams)]
        # recognized names for the flags:

        op = OrientParams()
        op.read()

        sp = ShakingParams()
        sp.read()

        flags = [name for name in NAMES if getattr(op, name) == 1]
        # Iterate over frames, loading the big lists of 3D positions and
        # respective detections.
        all_known = []
        all_detected = [[] for c in range(num_cams)]

        for frm_num in range(sp.shaking_first_frame, sp.shaking_last_frame + 1):
            frame = Frame(exp.cpar.get_num_cams(),
                corres_file_base = ('res/rt_is').encode(),
                linkage_file_base= ('res/ptv_is').encode(),
                target_file_base = targ_files,
                frame_num = frm_num)

            all_known.append(frame.positions())
            for cam in range(num_cams):
                all_detected[cam].append(frame.target_positions_for_camera(cam))

        # Make into the format needed for full_calibration.
        all_known = np.vstack(all_known)

        # Calibrate each camera accordingly.
        targ_ix_all = []
        residuals_all = []
        targs_all = []
        for cam in range(num_cams):
            detects = np.vstack(all_detected[cam])
            assert detects.shape[0] == all_known.shape[0]

            have_targets = ~np.isnan(detects[:,0])
            used_detects = detects[have_targets,:]
            used_known = all_known[have_targets,:]

            targs = TargetArray(len(used_detects))

            for tix in range(len(used_detects)):
                targ = targs[tix]
                targ.set_pnr(tix)
                targ.set_pos(used_detects[tix])



            residuals = full_scipy_calibration(
                calibs[cam],
                used_known,
                targs,
                exp.cpar,
                flags=flags
            )
            print(f"After scipy full calibration, {np.sum(residuals**2)}")

            print(("Camera %d" % (cam + 1)))
            print((calibs[cam].get_pos()))
            print((calibs[cam].get_angles()))

            # Save the results
            ori_filename = exp.cpar.get_cal_img_base_name(cam)
            addpar_filename = ori_filename + b".addpar"
            ori_filename = ori_filename + b".ori"
            calibs[cam].write(ori_filename, addpar_filename)
            # exp._write_ori(cam, addpar_flag=True)  # addpar_flag to save addpar file

            targ_ix = [t.pnr() for t in targs if t.pnr() != -999]

            targs_all.append(targs)
            targ_ix_all.append(targ_ix)
            residuals_all.append(residuals)


        print("End calibration with particles")
        return targs_all, targ_ix_all, residuals_all



# def py_multiplanecalibration(exp):
#     """Performs multiplane calibration, in which for all cameras the pre-processed plane in multiplane.par al combined.
#     Overwrites the ori and addpar files of the cameras specified in cal_ori.par of the multiplane parameter folder
#     """

#     for i_cam in range(exp.n_cams):  # iterate over all cameras
#         all_known = []
#         all_detected = []
#         for i in range(exp.MultiParams.n_planes):  # combine all single planes

#             c = exp.calParams.img_ori[i_cam][-9]  # Get camera id

#             file_known = exp.MultiParams.plane_name[i] + str(c) + ".tif.fix"
#             file_detected = exp.MultiParams.plane_name[i] + str(c) + ".tif.crd"

#             # Load calibration point information from plane i
#             known = np.loadtxt(file_known)
#             detected = np.loadtxt(file_detected)

#             if np.any(detected == -999):
#                 raise ValueError(
#                     ("Using undetected points in {} will cause " +
#                      "silliness. Quitting.").format(file_detected))

#             num_known = len(known)
#             num_detect = len(detected)

#             if num_known != num_detect:
#                 raise ValueError(
#                     "Number of detected points (%d) does not match" +
#                     " number of known points (%d) for %s, %s" %
#                     (num_known, num_detect, file_known, file_detected))

#             if len(all_known) > 0:
#                 detected[:, 0] = (all_detected[-1][-1, 0] + 1 +
#                                   np.arange(len(detected)))

#             # Append to list of total known and detected points
#             all_known.append(known)
#             all_detected.append(detected)

#         # Make into the format needed for full_calibration.
#         all_known = np.vstack(all_known)[:, 1:]
#         all_detected = np.vstack(all_detected)

#         targs = TargetArray(len(all_detected))
#         for tix in range(len(all_detected)):
#             targ = targs[tix]
#             det = all_detected[tix]

#             targ.set_pnr(tix)
#             targ.set_pos(det[1:])

#         # backup the ORI/ADDPAR files first
#         exp.backup_ori_files()

#         op = par.OrientParams()
#         op.read()
#         flags = [name for name in NAMES if getattr(op, name) == 1]

#         # Run the multiplane calibration
#         residuals, targ_ix, err_est = full_calibration(exp.cals[i_cam], all_known,
#                                                        targs, exp.cpar, flags)

#         # Save the results
#         ori = exp.calParams.img_ori[i_cam]
#         addpar = ori + ".addpar"
#         ori = ori + ".ori"

#         exp.cals[i_cam].write(ori.encode(), addpar.encode())
#         print("End multiplane")


def read_targets(file_base: str, frame: int=123456789) -> TargetArray:
    """Read targets from a file."""
    # buffer = TargetArray()
    # buffer = []

    # # if file_base has an extension, remove it
    # file_base = file_base.split(".")[0]

    # file_base = replace_format_specifiers(file_base) # remove %d
    filename = file_base_to_filename(file_base, frame)

    print(f" filename: {filename}")

    try:
        with open(filename, "r", encoding="utf-8") as file:
            num_targets = int(file.readline().strip())
            targs = TargetArray(num_targets)

            for tix in range(num_targets):
                line = file.readline().strip().split()

                if len(line) != 8:
                    raise ValueError(f"Bad format for file: {filename}")

                targ = targs[tix]
                targ.set_pnr(int(line[0]))
                targ.set_pos([float(line[1]), float(line[2])])
                targ.set_pixel_counts(int(line[3]), int(line[4]), int(line[5]))
                targ.set_sum_grey_value(int(line[6]))
                targ.set_tnr(int(line[7]))


    except IOError as err:
        print(f"Can't open targets file: {filename}")
        raise err

    # print(f" read {len(buffer)} targets from {filename}")
    return targs


def write_targets(
    targets: TargetArray, file_base: str, frame: int=123456789) -> bool:
    """Write targets to a file."""
    success = False

    # fix old-type names, that are like cam1.# or just cam1.
    # if '#' in file_base:
    #     file_base = file_base.replace('#', '%05d')
    # if "%" not in file_base:
    #     file_base = file_base + "%05d"

    # file_base = replace_format_specifiers(file_base) # remove %d
    filename = file_base_to_filename(file_base, frame)

    # print("Writing targets to file: ", filename)

    num_targets = len(targets)

    try:
        # Convert targets to a 2D numpy array
        target_arr = np.array(
            [([t.pnr(), *t.pos(), *t.count_pixels(), t.sum_grey_value(), t.tnr()]) for t in targets]
        )
        # Save the target array to file using savetxt
        np.savetxt(
            filename,
            target_arr,
            fmt="%4d %9.4f %9.4f %5d %5d %5d %5d %5d",
            header=f"{num_targets}",
            comments="",
        )
        success = True
    except IOError:
        print(f"Can't open targets file: {filename}")

    return success

def file_base_to_filename(file_base, frame):
    """ Convert file base name to a filename """
    file_base = os.path.splitext(file_base)[0]
    file_base = re.sub(r"_%\d*d", "", file_base)
    if re.search(r"%\d*d", file_base):
        _ = re.sub(r"%\d*d", "%04d", file_base)
        filename = Path(f'{_ % frame}_targets')
    else:
        filename =  Path(f'{file_base}.{frame:04d}_targets')

    return filename


def read_rt_is_file(filename) -> List[List[float]]:
    """Read data from an rt_is file and return the parsed values."""
    try:
        with open(filename, "r", encoding="utf-8") as file:
            # Read the number of rows
            num_rows = int(file.readline().strip())
            if num_rows == 0:
                raise ValueError("Failed to read the number of rows")

            data = []
            for _ in range(num_rows):
                line = file.readline().strip()
                if not line:
                    break

                values = line.split()
                if len(values) != 8:
                    raise ValueError("Incorrect number of values in line")

                row_number = int(values[0])
                x = float(values[1])
                y = float(values[2])
                z = float(values[3])
                p1 = int(values[4])
                p2 = int(values[5])
                p3 = int(values[6])
                p4 = int(values[7])

                data.append([x, y, z, p1, p2, p3, p4])

            return data

    except IOError as e:
        print(f"Can't open ascii file: {filename}")
        raise e


def full_scipy_calibration(cal: Calibration,
                           XYZ: np.ndarray,
                           targs: TargetArray,
                           cpar: ControlParams,
                           flags=[]
                           ):

    """ Full calibration using scipy.optimize """
    from scipy.optimize import minimize
    from optv.transforms import convert_arr_metric_to_pixel
    from optv.imgcoord import image_coordinates

    def _residuals_k(x, cal, XYZ, xy, cpar):
        """Residuals due to radial distortion

        Args:
            x (array-like): Array of parameters.
            cal (Calibration): Calibration object.
            XYZ (array-like): 3D coordinates.
            xy (array-like): 2D image coordinates.
            cpar (CPar): Camera parameters.


            args=(calibs[i_cam],
                self.cal_points["pos"],
                targs,
                self.cpar
                )


        Returns:
            residuals: Distortion in pixels
        """

        cal.set_radial_distortion(x)
        targets = convert_arr_metric_to_pixel(
            image_coordinates(XYZ, cal, cpar.get_multimedia_params()),
            cpar
        )
        xyt = np.array([t.pos() if t.pnr() != -999 else [np.nan, np.nan] for t in xy])
        residuals = np.nan_to_num(xyt - targets)
        # residuals = xy[:,1:] - targets
        return np.sum(residuals**2)

    def _residuals_p(x, cal, XYZ, xy, cpar):
        """Residuals due to decentering """
        cal.set_decentering(x)
        targets = convert_arr_metric_to_pixel(
            image_coordinates(XYZ, cal, cpar.get_multimedia_params()),
            cpar
        )
        xyt = np.array([t.pos() if t.pnr() != -999 else [np.nan, np.nan] for t in xy])
        residuals = np.nan_to_num(xyt - targets)
        return np.sum(residuals**2)

    def _residuals_s(x, cal, XYZ, xy, cpar):
        """Residuals due to decentering """
        cal.set_affine_trans(x)
        targets = convert_arr_metric_to_pixel(
            image_coordinates(XYZ, cal, cpar.get_multimedia_params()),
            cpar
        )
        xyt = np.array([t.pos() if t.pnr() != -999 else [np.nan, np.nan] for t in xy])
        residuals = np.nan_to_num(xyt - targets)
        return np.sum(residuals**2)

    def _residuals_combined(x, cal, XYZ, xy, cpar):
        """Combined residuals  """

        cal.set_radial_distortion(x[:3])
        cal.set_decentering(x[3:5])
        cal.set_affine_trans(x[5:])

        targets = convert_arr_metric_to_pixel(
            image_coordinates(XYZ, cal, cpar.get_multimedia_params()),
            cpar
        )
        xyt = np.array([t.pos() if t.pnr() != -999 else [np.nan, np.nan] for t in xy])
        residuals = np.nan_to_num(xyt - targets)
        return residuals


    # Main loop

    if any(flag in flags for flag in ['k1', 'k2', 'k3']):
        sol = minimize(_residuals_k,
                    cal.get_radial_distortion(),
                    args=(cal,
                            XYZ,
                            targs,
                            cpar
                            ),
                            method='Nelder-Mead',
                            tol=1e-11,
                            options={'disp':True},
                            )
        radial = sol.x
        cal.set_radial_distortion(radial)
    else:
        radial = cal.get_radial_distortion()

    if any(flag in flags for flag in ['p1', 'p2']):
        # now decentering
        sol = minimize(_residuals_p,
                    cal.get_decentering(),
                    args=(cal,
                            XYZ,
                            targs,
                            cpar
                            ),
                            method='Nelder-Mead',
                            tol=1e-11,
                            options={'disp':True},
                            )
        decentering = sol.x
        cal.set_decentering(decentering)
    else:
        decentering = cal.get_decentering()

    if any(flag in flags for flag in ['scale', 'shear']):
        # now affine
        sol = minimize(_residuals_s,
                    cal.get_affine(),
                    args=(cal,
                            XYZ,
                            targs,
                            cpar
                            ),
                            method='Nelder-Mead',
                            tol=1e-11,
                            options={'disp':True},
                            )
        affine = sol.x
        cal.set_affine_trans(affine)

    else:
        affine = cal.get_affine()


    residuals = _residuals_combined(
                    np.r_[radial, decentering, affine],
                    cal,
                    XYZ,
                    targs,
                    cpar
                    )

    residuals /= 100

    return residuals<|MERGE_RESOLUTION|>--- conflicted
+++ resolved
@@ -10,14 +10,9 @@
 import sys
 import re
 from pathlib import Path
-<<<<<<< HEAD
-import importlib
-import os, sys
-=======
 from typing import List, Tuple, Dict, Optional, Union, Any, Callable
 
 # Third-party imports
->>>>>>> 4d2a2e0a
 import numpy as np
 from scipy.optimize import minimize
 from skimage.io import imread
@@ -28,14 +23,7 @@
 from optv.calibration import Calibration
 from optv.correspondences import correspondences, MatchedCoords
 from optv.image_processing import preprocess_image
-<<<<<<< HEAD
-from optv.orientation import (
-    point_positions,
-    full_calibration,
-)
-=======
 from optv.orientation import point_positions, full_calibration
->>>>>>> 4d2a2e0a
 from optv.parameters import (
     ControlParams,
     VolumeParams,
@@ -49,7 +37,6 @@
 
 # PyPTV imports
 from pyptv import parameters as par
-from pyptv import ptv as ptv
 
 # Constants
 NAMES = ["cc", "xh", "yh", "k1", "k2", "k3", "p1", "p2", "scale", "shear"]
@@ -324,66 +311,8 @@
     except FileNotFoundError as e:
         print(f"Error writing to file {fname}: {e}")
 
-<<<<<<< HEAD
-def run_plugin(exp):
-    """Reads and runs the plugins"""
-
-
-    # plugin_dir = 'plugins'
-    plugin_dir = os.path.join(os.getcwd(), 'plugins')
-    # Add the plugins directory to sys.path so that Python can find the modules
-    sys.path.append(plugin_dir)
-    # plugin = importlib.import_module(f"{exp.plugins.sequence_alg}")  
-
-
-    # Iterate over the files in the 'plugins' directory
-    for filename in os.listdir(plugin_dir):
-        if filename.endswith('.py') and filename != '__init__.py':
-            # Get the plugin name without the '.py' extension
-            plugin_name = filename[:-3]
-            
-            if plugin_name == exp.plugins.sequence_alg:
-            # Dynamically import the plugin
-                try:
-                    plugin = importlib.import_module(f"{plugin_name}")
-                except ImportError:
-                    print(f"Error loading {plugin_name}. Falling back to default sequence algorithm")
-                    return None
-            
-                # Now you can use the plugin (e.g., assume each plugin has a `run()` function)
-                if hasattr(plugin, 'Sequence'):
-                    # plugin.run()  # Call the `run` function of the plugin
-
-                    print(f"Sequence by using {exp.plugins.sequence_alg}")
-                    try: 
-                        sequence = plugin.Sequence(ptv=ptv, exp = exp)
-                        sequence.do_sequence()
-                        
-                    except:
-                        print(f"Sequence by using {plugin_name} has failed.")
-
-
-            #     seq = importlib.import_module(str(extern_sequence))
-            # except ImportError:
-            #     print(
-            #         "Error loading or running "
-            #         + extern_sequence
-            #         + ". Falling back to default sequence algorithm"
-            #     )
-
-            # print("Sequence by using " + extern_sequence)
-            # sequence = seq.Sequence(
-            #     ptv=ptv,
-            #     exp1=info.object.exp1,
-            #     camera_list=info.object.camera_list,
-            # )
-            # sequence.do_sequence()
-            # print("Sequence by using "+extern_sequence+" has failed."
-
-=======
 def run_plugin(exp) -> None:
     """Load and run plugins for sequence processing.
->>>>>>> 4d2a2e0a
 
     This function searches for plugins in the 'plugins' directory and runs the
     appropriate plugin based on the experiment configuration.
