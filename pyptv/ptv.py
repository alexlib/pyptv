--- conflicted
+++ resolved
@@ -10,15 +10,11 @@
 from optv.parameters import ControlParams, VolumeParams, TrackingParams, \
     SequenceParams, TargetParams
 from optv.segmentation import target_recognition
-from optv.tracking_framebuf import CORRES_NONE, read_targets
+from optv.tracking_framebuf import CORRES_NONE, read_targets, TargetArray
 from optv.tracker import Tracker, default_naming
 from optv.epipolar import epipolar_curve
 from skimage.io import imread
 import parameters as par
-<<<<<<< HEAD
-=======
-from optv.tracking_framebuf import TargetArray
->>>>>>> abdf5868
 
 
 def simple_highpass(img, cpar):
@@ -52,19 +48,11 @@
     tpar = TargetParams(n_cams)
     tpar.read('parameters/targ_rec.par')
 
-<<<<<<< HEAD
-
-
-
-    # 
-=======
-    # Examine parameters
+    # Examine parameters, multiplane (single plane vs combined calibration)
     epar= par.ExamineParams()
     epar.read()
->>>>>>> abdf5868
-
+    
     # Calibration parameters
-
     cals =[]
     for i_cam in xrange(n_cams):
         cal = Calibration()
