--- conflicted
+++ resolved
@@ -26,13 +26,10 @@
 from skimage import img_as_ubyte
 from skimage.color import rgb2gray
 from pyptv import parameters as par
-<<<<<<< HEAD
 import glob
 from scipy.optimize import minimize
-=======
 from pyptv import ptv as ptv
 import re
->>>>>>> cd85e3c4
 
 
 def negative(img):
