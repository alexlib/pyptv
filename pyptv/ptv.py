--- conflicted
+++ resolved
@@ -1,15 +1,10 @@
 from pathlib import Path
 import numpy as np
-<<<<<<< HEAD
-from openptv_python.calibration import Calibration
-from openptv_python.correspondences import correspondences
-=======
 from typing import List
 
 from openptv_python.calibration import Calibration
 from openptv_python.correspondences import py_correspondences, MatchedCoords
 from openptv_python.image_processing import preprocess_image
->>>>>>> ff8366b3
 from openptv_python.orientation import (
     point_positions,
     full_calibration,
@@ -20,15 +15,6 @@
     TrackPar,
     SequencePar,
     TargetPar,
-<<<<<<< HEAD
-)
-from openptv_python.segmentation import target_recognition
-from openptv_python.tracking_frame_buf import read_targets
-from skimage.io import imread
-from skimage.util import img_as_ubyte
-from pyptv import parameters as par
-
-=======
     PftVersionPar,
     read_control_par,
     read_volume_par,
@@ -46,13 +32,11 @@
 )
 from openptv_python.track import Tracker, default_naming
 from skimage.io import imread
->>>>>>> ff8366b3
 
 def negative(img):
     """ Negative 8-bit image """
     return 255 - img
 
-
 def simple_highpass(img, cpar):
     """ Simple highpass is using liboptv preprocess_image """
     return preprocess_image(img, 0, cpar, 25)
@@ -67,30 +51,6 @@
     """Read parameters"""
 
     # Control parameters
-<<<<<<< HEAD
-    cpar = ControlPar(n_cams).from_file("parameters/ptv.par")
-
-
-    # Sequence parameters
-    spar = SequencePar()
-    spar.from_file("parameters/sequence.par", num_cams=n_cams)
-
-    # Volume parameters
-    vpar = VolumePar()
-    vpar.from_file("parameters/criteria.par")
-
-    # Tracking parameters
-    track_par = TrackPar()
-    track_par.from_file("parameters/track.par")
-
-    # Target parameters
-    tpar = TargetPar()
-    tpar.from_file("parameters/targ_rec.par")
-
-    # Examine parameters, multiplane (single plane vs combined calibration)
-    epar = par.ExaminePar()
-    epar.read()
-=======
     # cpar = ControlPar(n_cams)
     cpar = read_control_par("parameters/ptv.par")
 
@@ -109,19 +69,12 @@
     # Examine parameters, multiplane (single plane vs combined calibration)
     epar = read_examine_par("parameters/examine.par")
 
->>>>>>> ff8366b3
 
     # Calibration parameters
     cals = []
     for i_cam in range(n_cams):
-<<<<<<< HEAD
-        cal = Calibration()
-        tmp = cpar.cal_img_base_name[i_cam]
-        cal.from_file(tmp + ".ori", tmp + ".addpar")
-=======
         tmp = cpar.cal_img_base_name[i_cam]
         cal = Calibration().from_file(tmp + ".ori", tmp + ".addpar")
->>>>>>> ff8366b3
         cals.append(cal)
 
     return cpar, spar, vpar, track_par, tpar, cals, epar
@@ -143,14 +96,7 @@
 
 def py_detection_proc_c(list_of_images, cpar, tpar, cals):
     """Detection of targets"""
-<<<<<<< HEAD
-
-    pftVersionPar = par.PftVersionPar(path=Path("parameters"))
-    pftVersionPar.read()
-    Existing_Target = bool(pftVersionPar.Existing_Target)
-=======
     pft = PftVersionPar().from_file("parameters/pft_version.par")
->>>>>>> ff8366b3
 
     detections, corrected = [], []
     for i_cam, img in enumerate(list_of_images):
@@ -206,19 +152,11 @@
 
     # Control parameters
     cpar = ControlPar(n_cams)
-<<<<<<< HEAD
-    cpar.read_control_par(b"parameters/ptv.par")
-
-    # Volume parameters
-    vpar = VolumePar()
-    vpar.read_volume_par(b"parameters/criteria.par")
-=======
     cpar.read_control_par("parameters/ptv.par")
 
     # Volume parameters
     vpar = VolumePar()
     vpar.read_volume_par("parameters/criteria.par")
->>>>>>> ff8366b3
 
     cals = []
     for i_cam in range(n_cams):
@@ -252,15 +190,14 @@
             print(f'Opened {fname} \n')
             rt_is.write(str(pos.shape[0]) + "\n")
             for pix, pt in enumerate(pos):
-                pt_args = (pix + 1, ) + tuple(pt) + \
-                    tuple(print_corresp[:, pix])
-                rt_is.write(
-                    "%4d %9.3f %9.3f %9.3f %4d %4d %4d %4d\n" % pt_args)
+                pt_args = (pix + 1, ) + tuple(pt) + tuple(print_corresp[:, pix])
+                rt_is.write("%4d %9.3f %9.3f %9.3f %4d %4d %4d %4d\n" % pt_args)
     except FileNotFoundError:
-        msg = "Sorry, the file " + fname + "does not exist."
-        print(msg)  # Sorry, the file John.txt does not exist.
+        msg = "Sorry, the file "+ fname + "does not exist."
+        print(msg) # Sorry, the file John.txt does not exist.
 
     # rt_is.close()
+
 
 
 def py_sequence_loop(exp):
@@ -293,32 +230,31 @@
             else:
                 # imname = spar.get_img_base_name(i_cam) + str(frame).encode()
                 imname = spar.get_img_base_name(i_cam).decode()
-                imname = Path(imname % frame)
-                # imname = Path(imname.replace('#',f'{frame}'))
+                imname = Path(imname.replace('#',f'{frame}'))
                 # print(f'Image name {imname}')
 
                 if not imname.exists():
                     print(f"{imname} does not exist")
 
-                img = img_as_ubyte(imread(imname))
+                img = imread(imname)
                 # time.sleep(.1) # I'm not sure we need it here
-
+                
                 if 'exp1' in exp.__dict__:
-                    if exp.exp1.active_Par.m_Par.Inverse:
+                    if exp.exp1.active_params.m_params.Inverse:
                         print("Invert image")
                         img = 255 - img
 
-                    if exp.exp1.active_Par.m_Par.Subtr_Mask:
+                    if exp.exp1.active_params.m_params.Subtr_Mask:
                         # print("Subtracting mask")
                         try:
-                            mask_name = exp.exp1.active_Par.m_Par.Base_Name_Mask.replace(
-                                '#', str(i_cam+1))
+                            mask_name = exp.exp1.active_params.m_params.Base_Name_Mask.replace('#',str(i_cam+1))
                             mask = imread(mask_name)
                             img[mask] = 0
 
                         except ValueError:
                             print("failed to read the mask")
-
+                    
+                
                 high_pass = simple_highpass(img, cpar)
                 targs = target_recognition(high_pass, tpar, i_cam, cpar)
 
@@ -341,7 +277,7 @@
             detections[i_cam].write(
                 spar.get_img_base_name(i_cam),
                 frame
-            )
+                )
 
         print("Frame " + str(frame) + " had " +
               repr([s.shape[1] for s in sorted_pos]) + " correspondences.")
@@ -372,10 +308,8 @@
         with open(rt_is_filename, "w", encoding="utf8") as rt_is:
             rt_is.write(str(pos.shape[0]) + "\n")
             for pix, pt in enumerate(pos):
-                pt_args = (pix + 1, ) + tuple(pt) + \
-                    tuple(print_corresp[:, pix])
-                rt_is.write(
-                    "%4d %9.3f %9.3f %9.3f %4d %4d %4d %4d\n" % pt_args)
+                pt_args = (pix + 1, ) + tuple(pt) + tuple(print_corresp[:, pix])
+                rt_is.write("%4d %9.3f %9.3f %9.3f %4d %4d %4d %4d\n" % pt_args)
         # rt_is.close()
     # end of a sequence loop
 
