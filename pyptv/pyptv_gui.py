""" PyPTV_GUI is the GUI for the OpenPTV (www.openptv.net) written in
Python with Traits, TraitsUI, Numpy, Scipy and Chaco

Copyright (c) 2008-2023, Turbulence Structure Laboratory, Tel Aviv University
The GUI software is distributed under the terms of MIT-like license
http://opensource.org/licenses/MIT

OpenPTV library is distributed under the terms of LGPL license
see http://www.openptv.net for more details.

"""
<<<<<<< HEAD
from pathlib import Path
import os
import sys
import time
import importlib
import numpy as np


from traits.etsconfig.api import ETSConfig
ETSConfig.toolkit = 'qt4'
from traitsui.menu import Action
from pyface.action.api import MenuBarManager as MenuBar
from pyface.action.api import MenuManager as Menu

from skimage.io import imread
from skimage.util import img_as_ubyte
from enable.component_editor import ComponentEditor
from chaco.tools.image_inspector_tool import ImageInspectorTool
from chaco.tools.api import PanTool, ZoomTool
from chaco.api import ArrayDataSource, ArrayPlotData, LinearMapper, Plot, gray


from pyptv.text_box_overlay import TextBoxOverlay
=======
import optv.epipolar
import os
from pathlib import Path
import sys
import time
import importlib


from traits.etsconfig.api import ETSConfig
ETSConfig.toolkit = 'qt4'

import numpy as np

from traits.api import HasTraits, Int, Bool, Instance, List, Enum, Any
>>>>>>> ff8366b3
from traitsui.api import (
    View,
    Item,
    ListEditor,
    Handler,
    TreeEditor,
    TreeNode,
    Separator,
    Group,
)
from traits.api import HasTraits, Int, Bool, Instance, List, Enum, Any
from flowtracks.io import trajectories_ptvis


from pyptv.detection_gui import DetectionGUI
from pyptv.quiverplot import QuiverPlot
from pyptv.parameter_gui import Experiment, Paret
from pyptv.directory_editor import DirectoryEditorDialog
from pyptv import ptv
from pyptv import parameters as par
from pyptv.calibration_gui import CalibrationGUI

<<<<<<< HEAD
from openptv_python import imgcoord
from openptv_python import tracking_frame_buf
from openptv_python import trafo


def rgb2gray(rgb):
    """ rgb2gray converts rgb image to gray image """
=======
from pyface.action.api import MenuBarManager as MenuBar
from pyface.action.api import MenuManager as Menu
from traitsui.menu import Action
from chaco.api import ArrayDataSource, ArrayPlotData, LinearMapper, Plot, gray
from chaco.tools.api import PanTool, ZoomTool
from chaco.tools.image_inspector_tool import ImageInspectorTool
from enable.component_editor import ComponentEditor
from skimage.util import img_as_ubyte
from skimage import color
from skimage.io import imread
from skimage.exposure import adjust_gamma

from pyptv import parameters as par
from pyptv import ptv
from pyptv.calibration_gui import CalibrationGUI
from pyptv.directory_editor import DirectoryEditorDialog
from pyptv.parameter_gui import Experiment, Paramset
from pyptv.quiverplot import QuiverPlot
from pyptv.detection_gui import DetectionGUI
from openptv_python.epi import epipolar_curve
>>>>>>> ff8366b3

    r, g, b = rgb[:,:,0], rgb[:,:,1], rgb[:,:,2]
    gray = 0.2989 * r + 0.5870 * g + 0.1140 * b

    return gray

class Clicker(ImageInspectorTool):
    """
    Clicker class handles right mouse click actions from the tree
    and menubar actions
    """
<<<<<<< HEAD
    left_changed = False
    right_changed = False
    x, y = 0, 0
    data_value = 0.0
=======
    left_changed = Int(1)
    right_changed = Int(1)
    x,y = 0,0
    last_mouse_position = (0,0)
    data_value = 0
>>>>>>> ff8366b3

    def __init__(self, *args, **kwargs):
        # Clicker.__init__(self,*args, **kwargs)
        super(Clicker, self).__init__(*args, **kwargs)

    def normal_left_down(self, event):
        """Handles the left mouse button being clicked.
        Fires the **new_value** event with the data (if any) from the event's
        position.
        """
        plot = self.component
        if plot is not None:
            self.x, self.y = plot.map_index((event.x, event.y))
            self.data_value = plot.value.data[self.y, self.x]
            self.last_mouse_position = (event.x, event.y)
<<<<<<< HEAD
            self.left_changed = not self.left_changed
            # print(f"left: x={self.x}, y={self.y}, I={self.data_value}, {self.left_changed}")
=======
            self.left_changed = 1 - self.left_changed
            print(f"left: x={self.x}, y={self.y}, I={self.data_value}, {self.left_changed}")
            
        return
            
>>>>>>> ff8366b3

    def normal_right_down(self, event):
        """ Mouse right button use to select the point for tracking"""
        plot = self.component
        if plot is not None:
            self.x, self.y = plot.map_index((event.x, event.y))
            self.last_mouse_position = (event.x, event.y)
            self.data_value = plot.value.data[self.y, self.x]
            self.right_changed = 1 - self.right_changed
<<<<<<< HEAD

    # def normal_mouse_move(self, event):
    #     pass


=======
            print(f"right: x={self.x}, y={self.y}, I={self.data_value}")
            
        return
            
>>>>>>> ff8366b3
# --------------------------------------------------------------
class CameraWindow(HasTraits):
    """CameraWindow class contains the relevant information and functions for
    a single camera window: image, zoom, pan important members:
    _plot_data  - contains image data to display (used by update_image)
    _plot - instance of Plot class to use with _plot_data
    _click_tool - instance of Clicker tool for the single camera window,
    to handle mouse processing
    """

    _plot = Instance(Plot)
    _click_tool = Instance(Clicker)
    rclicked = Int(0)
    

    cam_color = ""
    name = ""
    view = View(Item(name="_plot", editor=ComponentEditor(), show_label=False))

    def __init__(self, cam_color, name):
        """
        Initialization of plot system
        """
        super(HasTraits, self).__init__()
        padd = 25
        self._plot_data = ArrayPlotData()  # we need set_data
        self._plot = Plot(self._plot_data, default_origin="top left")
        self._plot.padding_left = padd
        self._plot.padding_right = padd
        self._plot.padding_top = padd
        self._plot.padding_bottom = padd
        (
            self.right_p_x0,
            self.right_p_y0,
            self.right_p_x1,
            self.right_p_y1,
            self._quiverplots,
        ) = ([], [], [], [], [])
        self.cam_color = cam_color
        self.name = name
<<<<<<< HEAD
=======
        
        self._plot_data.set_data("imagedata", np.zeros((256, 256), dtype = np.uint8))
        self._img_plot = self._plot.img_plot("imagedata", colormap=gray)[0]
        
>>>>>>> ff8366b3

    def attach_tools(self):
        """attach_tools(self) contains the relevant tools:
        clicker, pan, zoom"""

        print(f" Attaching clicker to camera {self.name}")
        self._click_tool = Clicker(component=self._img_plot)
        self._click_tool.on_trait_change(
            self.left_clicked_event, "left_changed")
        self._click_tool.on_trait_change(
            self.right_clicked_event, "right_changed")
        # self._img_plot.tools.clear()
        self._img_plot.tools.append(self._click_tool)

        pan = PanTool(self._plot, drag_button="middle")
        zoom_tool = ZoomTool(self._plot, tool_mode="box", always_on=False)
        zoom_tool.max_zoom_out_factor = 1.0  # Disable "bird view" zoom out
        self._img_plot.overlays.append(zoom_tool)
        self._img_plot.tools.append(pan)
        # print(self._img_plot.tools)

    def left_clicked_event(
        self,
    ):  # TODO: why do we need the ClickerTool if we can handle mouse
        # clicks here?
        """left_clicked_event - processes left click mouse
        events and displays coordinate and grey value information
        on the screen
        """
        print(
            f"x={self._click_tool.x} pix,y={self._click_tool.y} pix,I={self._click_tool.data_value}"
        )

    def right_clicked_event(self):
        """right mouse button click event flag"""
        # # self._click_tool.right_changed = 1
        # print(
        #     f"right_clicked, x={self._click_tool.x} pix,y={self._click_tool.y} pix, I={self._click_tool.data_value}, {self.rclicked}"
        # )
        self.rclicked = 1

    def create_image(self, image, is_float=False):
        """create_image - displays/updates image in the current camera window
        parameters:
            image - image data
            is_float - if true, displays an image as float array,
            else displays as byte array (B&W or gray)
        example usage:
            create_image(image,is_float=False)
        """
        # print('image shape = ', image.shape, 'is_float =', is_float)
        # if image.ndim > 2:
        #     image = img_as_ubyte(rgb2gray(image))
        #     is_float = False

        if is_float:
            self._plot_data.set_data("imagedata", image.astype(np.float32))
        else:
            self._plot_data.set_data("imagedata", image.astype(np.uint8))

        # if not hasattr(
        #         self,
        #         "img_plot"):  # make a new plot if there is nothing to update
        #     self.img_plot = Instance(ImagePlot)

        self._img_plot = self._plot.img_plot("imagedata", colormap=gray)[0]
        self.attach_tools()

    def update_image(self, image, is_float=False):
        """update_image - displays/updates image in the current camera window
        parameters:
            image - image data
            is_float - if true, displays an image as float array,
            else displays as byte array (B&W or gray)
        example usage:
            update_image(image,is_float=False)
        """

        if is_float:
            self._plot_data.set_data("imagedata", image.astype(np.float32))
        else:
            self._plot_data.set_data("imagedata", image.astype(np.uint8))

        self._plot.img_plot("imagedata", colormap=gray)[0]
        self._plot.request_redraw()

    def drawcross(self, str_x, str_y, x, y, color, mrk_size, marker="plus"):
        """drawcross draws crosses at a given location (x,y) using color
        and marker in the current camera window parameters:
            str_x - label for x coordinates
            str_y - label for y coordinates
            x - array of x coordinates
            y - array of y coordinates
            mrk_size - marker size
            marker - type of marker, e.g "plus","circle"
        example usage:
            drawcross("coord_x","coord_y",[100,200,300],[100,200,300],2)
            draws plus markers of size 2 at points
                (100,100),(200,200),(200,300)
            :rtype:
        """
        self._plot_data.set_data(str_x, np.atleast_1d(x))
        self._plot_data.set_data(str_y, np.atleast_1d(y))
        self._plot.plot(
            (str_x, str_y),
            type="scatter",
            color=color,
            marker=marker,
            marker_size=mrk_size,
        )
        self._plot.request_redraw()

    def drawquiver(self, x1c, y1c, x2c, y2c, color, linewidth=1.0):
        """Draws multiple lines at once on the screen x1,y1->x2,y2 in the
        current camera window
        parameters:
            x1c - array of x1 coordinates
            y1c - array of y1 coordinates
            x2c - array of x2 coordinates
            y2c - array of y2 coordinates
            color - color of the line
            linewidth - linewidth of the line
        example usage:
            drawquiver ([100,200],[100,100],[400,400],[300,200],\
                'red',linewidth=2.0)
            draws 2 red lines with thickness = 2 :  \
                100,100->400,300 and 200,100->400,200

        """
        x1, y1, x2, y2 = self.remove_short_lines(x1c, y1c, x2c, y2c)
        if len(x1) > 0:
            xs = ArrayDataSource(np.array(x1))
            ys = ArrayDataSource(np.array(y1))

            quiverplot = QuiverPlot(
                index=xs,
                value=ys,
                index_mapper=LinearMapper(range=self._plot.index_mapper.range),
                value_mapper=LinearMapper(range=self._plot.value_mapper.range),
                origin=self._plot.origin,
                arrow_size=0,
                line_color=color,
                line_width=linewidth,
                ep_index=np.array(x2),
                ep_value=np.array(y2),
            )
            # Seems to be incorrect use of .add
            # self._plot.add(quiverplot)
            self._plot.overlays.append(quiverplot)  # type: ignore

            # we need this to track how many quiverplots are in the current
            # plot
            self._quiverplots.append(quiverplot)

    # def plot_num_overlay(self, x: int, y: int, txt: str):
    #     """ Plot a number on the screen at the specified coordinates"""
    #     for i in range(0, len(x)):
    #         coord_x, coord_y = self._plot.map_screen([(x[i], y[i])])[0]
    #         ovlay = TextBoxOverlay(component=self._plot,
    #                                text=str(txt[i]), alternate_position=(coord_x, coord_y),
    #                                real_position=(x[i], y[i]),
    #                                text_color="white",
    #                                border_color="red"
    #                                )

    #         self._plot.overlays.append(ovlay)

    @staticmethod
    def remove_short_lines(x1, y1, x2, y2):
        """removes short lines from the array of lines
        parameters:
            x1,y1,x2,y2 - start and end coordinates of the lines
        returns:
            x1f,y1f,x2f,y2f - start and end coordinates of the lines,
            with short lines removed example usage:
            x1,y1,x2,y2 = remove_short_lines( \
                [100,200,300],[100,200,300],[100,200,300],[102,210,320])
            3 input lines, 1 short line will be removed (100,100->100,102)
            returned coordinates:
            x1=[200,300]; y1=[200,300]; x2=[200,300]; y2=[210,320]
        """
        dx, dy = 2, 2  # minimum allowable dx,dy
        x1f, y1f, x2f, y2f = [], [], [], []
        for i in range(len(x1)):
            if abs(x1[i] - x2[i]) > dx or abs(y1[i] - y2[i]) > dy:
                x1f.append(x1[i])
                y1f.append(y1[i])
                x2f.append(x2[i])
                y2f.append(y2[i])
        return x1f, y1f, x2f, y2f

    def drawline(self, str_x, str_y, x1, y1, x2, y2, color1):
        """drawline draws 1 line on the screen by using lineplot x1,y1->x2,y2
        parameters:
            str_x - label of x coordinate
            str_y - label of y coordinate
            x1,y1,x2,y2 - start and end coordinates of the line
            color1 - color of the line
        example usage:
            drawline("x_coord","y_coord",100,100,200,200,red)
            draws a red line 100,100->200,200
        """
        # imx, imy = self._plot_data.get_data('imagedata').shape
        self._plot_data.set_data(str_x, [x1, x2])
        self._plot_data.set_data(str_y, [y1, y2])
        self._plot.plot((str_x, str_y), type="line", color=color1)


class TreeMenuHandler(Handler):
    """TreeMenuHanlder contains all the callback actions of menu bar,
    processing of tree editor, and reactions of the GUI to the user clicks
    possible function declarations:
        1) to process menubar actions:
            def function(self, info):
        parameters: self - needed for member function declaration,
                info - contains pointer to calling parent class (e.g main_gui)
                To access parent class objects use info.object, for example
                info.object.exp1 gives access to exp1 member of main_gui class
        2) to process tree editor actions:
            def function(self,editor,object) - see examples below

    """

    def configure_main_par(self, editor, object):
        experiment = editor.get_parent(object)
        Paret = object
        print("Total Parets:", len(experiment.Parets))
        if Paret.m_Par is None:
            # TODO: is it possible that control reaches here? If not, probably
            # the if should be removed.
            Paret.m_Par = par.PtvPar()
        else:
            Paret.m_Par._reload()
        Paret.m_Par.edit_traits(kind="modal")

    def configure_cal_par(self, editor, object):
        experiment = editor.get_parent(object)
        Paret = object
        print(len(experiment.Parets))
        if Paret.c_Par is None:
            # TODO: is it possible that control reaches here? If not, probably
            # the if should be removed.
            Paret.c_Par = par.CalOriPar()  # this is a very questionable line
        else:
            Paret.c_Par._reload()
        Paret.c_Par.edit_traits(kind="modal")

    def configure_track_par(self, editor, object):
        experiment = editor.get_parent(object)
        Paret = object
        print(len(experiment.Parets))
        if Paret.t_Par is None:
            # TODO: is it possible that control reaches here? If not, probably
            # the if should be removed.
            Paret.t_Par = par.TrackPar()
        Paret.t_Par.edit_traits(kind="modal")

    def set_active(self, editor, object):
        """sets a set of parameters as active"""
        experiment = editor.get_parent(object)
        Paret = object
        # experiment.active_Par = Paret
        experiment.setActive(Paret)
        experiment.changed_active_Par = True
        # editor.object.__init__()

    def copy_set_Par(self, editor, object):
        """ copy_set_Par copies the set of parameters and creates a new set"""
        experiment = editor.get_parent(object)
<<<<<<< HEAD
        Paret = object
        print(" Copying set of parameters \n")
        print(f"Paret is {Paret.name}")
        print(f" copied to {Paret.name + '_copy'}")
        # print(f"Paret id is {int(Paret.name.split('Run')[-1])}")
=======
        paramset = object
        print(" Copying set of parameters \n")
        print(f"paramset is {paramset.name}")
        print(f"paramset id is {int(paramset.name.split('Run')[-1])}")
>>>>>>> ff8366b3
        # print(f"experiment is {experiment}\n")

        i = 1
        new_name = None
        new_dir_path = Path()
        flag = False
        while not flag:
            new_name = Paret.name + '_copy'
            new_dir_path = Path(f"{par.par_dir_prefix}{new_name}")
            if not new_dir_path.is_dir():
                flag = True
            else:
                i = i + 1

        print(f"New parameter set in: {new_name}, {new_dir_path} \n")

        # new_dir_path.mkdir() # copy should be in the copy_Par_dir
        par.copy_Par_dir(Paret.par_path, new_dir_path)
        experiment.addParet(new_name, new_dir_path)

<<<<<<< HEAD
    def rename_set_Par(self, editor, object):
        """rename_set_Par renames the node name on the tree and also
=======
    def rename_set_params(self, editor, object):
        """rename_set_params renames the node name on the tree and also
>>>>>>> ff8366b3
        the folder of parameters"""
        experiment = editor.get_parent(object)
        Paret = object
        # rename
        # import pdb; pdb.set_trace()
        editor._menu_rename_node(object)
        new_name = object.name
        new_dir_path = par.par_dir_prefix + new_name
        os.mkdir(new_dir_path)
        par.copy_Par_dir(Paret.par_path, new_dir_path)
        [
            os.remove(os.path.join(Paret.par_path, f))
            for f in os.listdir(Paret.par_path)
        ]
        os.rmdir(Paret.par_path)
        experiment.removeParet(Paret)
        experiment.addParet(new_name, new_dir_path)

<<<<<<< HEAD
    def delete_set_Par(self, editor, object):
        """delete_set_Par deletes the node and the folder of parameters"""
=======
    def delete_set_params(self, editor, object):
        """delete_set_params deletes the node and the folder of parameters"""
>>>>>>> ff8366b3
        # experiment = editor.get_parent(object)
        Paret = object
        # delete node
        editor._menu_delete_node()
        # delete all the parameter files
        [
            os.remove(os.path.join(Paret.par_path, f))
            for f in os.listdir(Paret.par_path)
        ]
        # remove folder
        os.rmdir(Paret.par_path)

    # ------------------------------------------
    # Menubar actions
    # ------------------------------------------
    def new_action(self, info):
        print("not implemented")

    def open_action(self, info):
        directory_dialog = DirectoryEditorDialog()
        directory_dialog.edit_traits()
        exp_path = directory_dialog.dir_name
        print(f"Changing experimental path to {exp_path}")
        os.chdir(str(exp_path))
        info.object.exp1.populate_runs(exp_path)

    def exit_action(self, info):
        print("not implemented")

    def saveas_action(self, info):
        print("not implemented")

    # def showimg_action(self, info):
    #     info.object.update_plots(info.object.orig_image)

    def highpass_action(self, info):
        """highpass_action - calls ptv.py_pre_processing_c() binding which
        does highpass on working images (object.orig_image) that were set
        with init action
        """
        # I want to add here negative image if the parameter is set in the
        # main parameters
        if info.object.exp1.active_Par.m_Par.Inverse:
            # print("Invert image")
            for i, im in enumerate(info.object.orig_image):
                info.object.orig_image[i] = 255 - im

        if info.object.exp1.active_Par.m_Par.Subtr_Mask:
            print("Subtracting mask")
            try:
                for i, im in enumerate(info.object.orig_image):
                    mask_name = info.object.exp1.active_Par.m_Par.Base_Name_Mask % str(
                        i)
                    # info.object.exp1.active_Par.m_Par.Base_Name_Mask.replace(
                    #     "#", str(i)
                    # )
                    mask = imread(mask_name)
                    im[mask] = 0
                    info.object.orig_image[i] = im
            except ValueError as exc:
                raise ValueError("Failed subtracting mask") from exc

        print("highpass started")
        info.object.orig_image = ptv.py_pre_processing_c(
            info.object.orig_image, info.object.cpar
        )
        # info.object.update_plots(info.object.orig_image)
        info.object.update_plots(info.object.orig_image)
        print("highpass finished")

    def img_coord_action(self, info):
        """
        img_coord_action - runs detection function by using
        ptv.py_detection_proc_c()
        binding. results are extracted with help of ptv.py_get_pix(x,y) binding
        and plotted on the screen
        """
        print("Start detection")
        (
            info.object.detections,
            info.object.corrected,
        ) = ptv.py_detection_proc_c(
            info.object.orig_image,
            info.object.cpar,
            info.object.tpar,
            info.object.cals,
        )
        print("Detection finished")
        x = [[i.pos()[0] for i in row] for row in info.object.detections]
        y = [[i.pos()[1] for i in row] for row in info.object.detections]
        info.object.drawcross_in_all_cams("x", "y", x, y, "blue", 3)

    def _clean_correspondences(self, tmp):
        """arr is a (n_cams,N,2) array that contains four lists of
        correspondences (each per camera)
        """
        x1, y1 = [], []
        for x in tmp:
            tmp = x[(x != -999).any(axis=1)]  # remove all rows with -999
            x1.append(tmp[:, 0])
            y1.append(tmp[:, 1])

        return x1, y1

    def corresp_action(self, info):
        """corresp_action calls ptv.py_correspondences_proc_c()
        Result of correspondence action is filled to quadriplets, triplets,
        pairs, and unused arrays
        """

        # if info.object.n_cams  > 1: # single camera is not checked
        print("correspondence proc started")
        (
            info.object.sorted_pos,
            info.object.sorted_corresp,
            info.object.num_targs,
        ) = ptv.py_correspondences_proc_c(info.object)

        # we will always use from pairs or the last iter in sorted_pos
        # and go upwards. so we'll stop at either triplets or quadruplets
        names = ["pair", "tripl", "quad"]
        use_colors = ["yellow", "green", "red"]

        if len(info.object.camera_list) > 1 and len(info.object.sorted_pos) > 0:
            # this is valid only if there are more than 1 camera
            # quadruplets = info.object.sorted_pos[0]
            # triplets = info.object.sorted_pos[1]
            # pairs = info.object.sorted_pos[2]
            # unused = []  # temporary solution

            # if there are less than 4 cameras, then
            # there are no quadruplets
            # only triplets and pairs if 3
            # only pairs if 2

            # import pdb; pdb.set_trace()
            # info.object.clear_plots(remove_background=False)
            for i, subset in enumerate(reversed(info.object.sorted_pos)):
                x, y = self._clean_correspondences(subset)
                info.object.drawcross_in_all_cams(
                    names[i] + "_x", names[i] + "_y", x, y, use_colors[i], 3
                )

        # x, y = self._clean_correspondences(triplets)
        # info.object.drawcross("tripl_x", "tripl_y", x, y, "green", 3)
        # x, y = self._clean_correspondences(pairs)
        # info.object.drawcross("pair_x", "pair_y", x, y, "yellow", 3)
        # info.object.drawcross("unused_x","unused_y",unused[:,0],unused[:,1],"blue",3)

        

    def init_action(self, info):
        """init_action - clears existing plots from the camera windows,
        initializes C image arrays with mainGui.orig_image and
        calls appropriate start_proc_c
         by using ptv.py_start_proc_c()
        """
        mainGui = info.object
        # synchronize the active run Par dir with the temp Par dir
        mainGui.exp1.syncActiveDir()

        for i in range(len(mainGui.camera_list)):
            try:
<<<<<<< HEAD
                im = imread(
                    getattr(
                        mainGui.exp1.active_Par.m_Par,
                        f"Name_{i+1}_Image",
                    )
                )
=======
                imname = getattr(mainGui.exp1.active_params.m_params, f"Name_{i+1}_Image")
                im = imread(imname)
>>>>>>> ff8366b3
                if im.ndim > 2:
                    im = color.rgb2gray(im)
                im = adjust_gamma(im, 0.25)
                mainGui.orig_image[i] = img_as_ubyte(im)
            except IOError:
                print("Error reading image, setting zero image")
<<<<<<< HEAD
                h_img = mainGui.exp1.active_Par.m_Par.imx
                v_img = mainGui.exp1.active_Par.m_Par.imy
=======
                h_img = mainGui.exp1.active_params.m_params.imx
                v_img = mainGui.exp1.active_params.m_params.imy
>>>>>>> ff8366b3
                img_as_ubyte(np.zeros((h_img, v_img)))
                # print(f"setting images of size {temp_img.shape}")
                exec(f"mainGui.orig_image[{i}] = temp_img")

            if hasattr(mainGui.camera_list[i], "img_plot"):
                del mainGui.camera_list[i].img_plot
        mainGui.clear_plots()
        print("\n Init action \n")
        # mainGui.update_plots(mainGui.orig_image, is_float=False)
        mainGui.create_plots(mainGui.orig_image, is_float=False)
        # mainGui.set_images(mainGui.orig_image)

        (
            info.object.cpar,
            info.object.spar,
            info.object.vpar,
            info.object.track_par,
            info.object.tpar,
            info.object.cals,
            info.object.epar,
        ) = ptv.py_start_proc_c(info.object.n_cams)
        mainGui.pass_init = True
        print("Read all the parameters and calibrations successfully ")

    def calib_action(self, info):
        """calib_action - initializes calib class with appropriate number of
        plot windows, passes to calib class pointer to ptv module and to
        exp1 class, invokes the calibration GUI
        """
        print("\n Starting calibration dialog \n")

        # reset the main GUI so the user will have to press Start again
        info.object.pass_init = False
        print("Active parameters set \n")
        print(info.object.exp1.active_Par.par_path)
        calib_gui = CalibrationGUI(info.object.exp1.active_Par.par_path)
        calib_gui.configure_traits()

    def detection_gui_action(self, info):
        """activating detection GUI"""
        print("\n Starting detection GUI dialog \n")

        # reset the main GUI so the user will have to press Start again
        info.object.pass_init = False
        print("Active parameters set \n")
        print(info.object.exp1.active_Par.par_path)
        detection_gui = DetectionGUI(info.object.exp1.active_Par.par_path)
        detection_gui.configure_traits()

    def sequence_action(self, info):
        """sequence action - implements binding to C sequence function.
           Original function was split into 2 parts:
        1) initialization - bonded by ptv.py_sequence_init(..) function
        2) main loop processing - bonded by ptv.py_sequence_loop(..) function
        """

        extern_sequence = info.object.plugins.sequence_alg
        if extern_sequence != "default":
            try:
                # change to pyptv folder, look for tracking module
                sys.path.append(info.exp1.object.software_path)
                # import chosen tracker from software dir

                seq = importlib.import_module(extern_sequence)
                
            except ImportError:
                print(
                    "Error loading or running "
                    + extern_sequence
                    + ". Falling back to default sequence algorithm"
                )

            print("Sequence by using " + extern_sequence)
            sequence = seq.Sequence(
                ptv=ptv,
                exp1=info.object.exp1,
                camera_list=info.object.camera_list,
            )
            sequence.do_sequence()
            # print("Sequence by using "+extern_sequence+" has failed."

        else:
            ptv.py_sequence_loop(info.object)

    def track_no_disp_action(self, info):
        """track_no_disp_action uses ptv.py_trackcorr_loop(..) binding to
        call tracking without display"""
        extern_tracker = info.object.plugins.track_alg
        if extern_tracker != "default":
            try:
                os.chdir(info.exp1.object.software_path)
                track = importlib.import_module(extern_tracker)
            except BaseException:
                print(
                    "Error loading "
                    + extern_tracker
                    + ". Falling back to default tracker"
                )
                extern_tracker = "default"
            os.chdir(info.exp1.object.exp_path)  # change back to working path
        if extern_tracker == "default":
            print("Using default liboptv tracker")
            info.object.tracker = ptv.py_trackcorr_init(info.object)
            info.object.tracker.full_forward()
        else:
            print("Tracking by using " + extern_tracker)
            tracker = track.Tracking(ptv=ptv, exp1=info.object.exp1)
            tracker.do_tracking()

        print("tracking without display finished")

    def track_disp_action(self, info):
        """tracking with display is handled by TrackThread which does
        processing step by step and waits for GUI to update before
        proceeding to the next step

        This was not implemented in PyPTV
        """
        info.object.clear_plots(remove_background=False)
        # info.object.tr_thread = TrackThread()
        # info.object.tr_thread.start()

    def track_back_action(self, info):
        """tracking back action is handled by ptv.py_trackback_c() binding"""
        print("Starting back tracking")
        info.object.tracker.full_backward()

    def three_d_positions(self, info):
        """Extracts and saves 3D positions from the list of correspondences"""
        ptv.py_determination_proc_c(
            info.object.n_cams,
            info.object.sorted_pos,
            info.object.sorted_corresp,
            info.object.corrected,
        )

    # def multigrid_demo(self, info):
    #     demo_window = DemoGUI(ptv=ptv, exp1=info.object.exp1)
    #     demo_window.configure_traits()

    def detect_part_track(self, info):
        """track detected particles is handled by 2 bindings:
        1) tracking_framebuf.read_targets(..)
        2) ptv.py_get_mark_track_c(..)
        """
        info.object.clear_plots(remove_background=False)  # clear everything
        info.object.update_plots(info.object.orig_image, is_float=False)

        prm = info.object.exp1.active_Par.m_Par
        seq_first = prm.Seq_First  # get sequence parameters
        seq_last = prm.Seq_Last
        base_names = [
            prm.Basename_1_Seq,
            prm.Basename_2_Seq,
            prm.Basename_3_Seq,
            prm.Basename_4_Seq,
        ]

        # load first image from sequence
        info.object.load_set_seq_image(seq_first)

        print("Starting detect_part_track")
        x1_a, x2_a, y1_a, y2_a = [], [], [], []
        for i in range(info.object.n_cams):  # initialize result arrays
            x1_a.append([])
            x2_a.append([])
            y1_a.append([])
            y2_a.append([])

    # imx, imy = info.object.cpar.get_image_size()

        for i_img in range(info.object.n_cams):
            for i_seq in range(seq_first, seq_last + 1):  # loop over sequences
                intx_green, inty_green = [], []
                intx_blue, inty_blue = [], []
                targets = tracking_frame_buf.read_targets(
                    base_names[i_img], i_seq)

                for t in targets:
                    if t.tnr > -1:
                        intx_green.append(t.pos()[0])
                        inty_green.append(t.pos()[1])
                    else:
                        intx_blue.append(t.pos()[0])
                        inty_blue.append(t.pos()[1])

                # add current step to result array
                x1_a[i_img] = x1_a[i_img] + intx_green
                x2_a[i_img] = x2_a[i_img] + intx_blue
                y1_a[i_img] = y1_a[i_img] + inty_green
                y2_a[i_img] = y2_a[i_img] + inty_blue

        # plot result arrays
        for i_img in range(info.object.n_cams):
            info.object.camera_list[i_img].drawcross(
                "x_tr_gr", "y_tr_gr", x1_a[i_img], y1_a[i_img], "green", 3)
            info.object.camera_list[i_img].drawcross(
                "x_tr_bl", "y_tr_bl", x2_a[i_img], y2_a[i_img], "blue",  2)

            info.object.camera_list[i_img]._plot.request_redraw()

        print("Finished detect_part_track")

    def traject_action_flowtracks(self, info):
        """Shows trajectories reading and organizing by flowtracks

        Args:
            info (_type_): _description_
        """
        info.object.clear_plots(remove_background=False)
        seq_first = info.object.exp1.active_Par.m_Par.Seq_First
        seq_last = info.object.exp1.active_Par.m_Par.Seq_Last
        info.object.load_set_seq_image(seq_first, display_only=True)


        dataset = trajectories_ptvis(
            "res/ptv_is.%d", first=seq_first, last=seq_last, xuap=False, traj_min_len=3
        )

        heads_x, heads_y = [], []
        tails_x, tails_y = [], []
        ends_x, ends_y = [], []
        for i_cam in range(info.object.n_cams):
            head_x, head_y = [], []
            tail_x, tail_y = [], []
            end_x, end_y = [], []
            for traj in dataset:
                projected = imgcoord.image_coordinates(
                    np.atleast_2d(traj.pos() * 1000),
                    info.object.cals[i_cam],
                    info.object.cpar.get_multimedia_Par(),
                )
                pos = np.array(
                    [
                        trafo.metric_to_pixel(row[0], row[1], info.object.cpar) for row in projected
                    ]
                )

                head_x.append(pos[0, 0])  # first row
                head_y.append(pos[0, 1])
                # tnr.append(str(traj._id))
                tail_x.extend(list(pos[1:-1, 0]))  # all other rows,
                tail_y.extend(list(pos[1:-1, 1]))
                end_x.append(pos[-1, 0])
                end_y.append(pos[-1, 1])

            heads_x.append(head_x)
            heads_y.append(head_y)
            tails_x.append(tail_x)
            tails_y.append(tail_y)
            ends_x.append(end_x)
            ends_y.append(end_y)

        for i_cam in range(info.object.n_cams):
            info.object.camera_list[i_cam].drawcross(
                "heads_x", "heads_y", heads_x[i_cam], heads_y[i_cam], "red", 3
            )
            info.object.camera_list[i_cam].drawcross(
                "tails_x", "tails_y", tails_x[i_cam], tails_y[i_cam], "green", 2
            )
            info.object.camera_list[i_cam].drawcross(
                "ends_x", "ends_y", ends_x[i_cam], ends_y[i_cam], "orange", 3
            )

            # there is an attempt to add numbers to the trajectories
            # but it does not clean out after that, so I neeed to fix it later
            # meanwhile commenting out

            # if info.object.camera_list[i_cam]._plot.overlays is not None:
            #     info.object.camera_list[i_cam]._plot.overlays.clear() # type: ignore

            # info.object.camera_list[i_cam].plot_num_overlay(
            #         heads_x[i_cam], heads_y[i_cam], tnr
            #         )
            # info.object.camera_list[i_cam]._plot.request_redraw()

    def plugin_action(self, info):
        """Configure plugins by using GUI"""
        info.object.plugins.read()
        info.object.plugins.configure_traits()

    def ptv_is_to_paraview(self, info):
        """Button that runs the ptv_is.# conversion to Paraview"""

        print("Saving trajectories for Paraview\n")
        info.object.clear_plots(remove_background=False)
<<<<<<< HEAD
        seq_first = info.object.exp1.active_Par.m_Par.Seq_First
        seq_last = info.object.exp1.active_Par.m_Par.Seq_Last
=======
        seq_first = info.object.exp1.active_params.m_params.Seq_First
>>>>>>> ff8366b3
        info.object.load_set_seq_image(seq_first, display_only=True)

        # borrowed from flowtracks that does much better job on this
        # I think it's too much to import also postptv here, later
        # we will make a single conda package for the full stack

        # Example notebook translating OpenPTV files for Paraview using flowtracks
        import pandas as pd
        from flowtracks.io import trajectories_ptvis

        # dataset = trajectories_ptvis("res/ptv_is.%d", xuap=False)

        dataset = trajectories_ptvis(
            "res/ptv_is.%d", first=seq_first, last=seq_last, xuap=False, traj_min_len=3
        )

        dataframes = []
        for traj in dataset:
            dataframes.append(
                pd.DataFrame.from_records(
                    traj, columns=["x", "y", "z", "dx",
                                   "dy", "dz", "frame", "particle"]
                )
            )

        df = pd.concat(dataframes, ignore_index=True)
        df["particle"] = df["particle"].astype(np.int32)

        # Paraview does not recognize it as a set without _000001.txt, so we the first 10000
        # ptv_is.10001 is becoming ptv_00001.txt

        df["frame"] = df["frame"].astype(np.int32)

        df.reset_index(inplace=True, drop=True)
        print(df.head())

        df_grouped = df.reset_index().groupby("frame")
        for index, group in df_grouped:
            group.to_csv(
                f"./res/ptv_{int(index):05d}.txt",
                mode="w",
                columns=["particle", "x", "y", "z", "dx", "dy", "dz"],
                index=False,
            )

        print("Saving trajectories to Paraview finished\n")


# ----------------------------------------------------------------
# Actions associated with right mouse button clicks (treeeditor)
# ---------------------------------------------------------------
ConfigMainPar = Action(
    name="Main parameters", action="handler.configure_main_par(editor,object)"
)
ConfigCalibPar = Action(
    name="Calibration parameters",
    action="handler.configure_cal_par(editor,object)",
)
ConfigTrackPar = Action(
    name="Tracking parameters",
    action="handler.configure_track_par(editor,object)",
)
SetAsDefault = Action(name="Set as active",
                      action="handler.set_active(editor,object)")
CopySetPar = Action(
    name="Copy set of parameters",
    action="handler.copy_set_Par(editor,object)",
)
RenameSetPar = Action(
    name="Rename run", action="handler.rename_set_Par(editor,object)"
)
DeleteSetPar = Action(
    name="Delete run", action="handler.delete_set_Par(editor,object)"
)

# -----------------------------------------
# Defines the menubar
# ------------------------------------------
menu_bar = MenuBar(
    Menu(
        Action(name="New", action="new_action"),
        Action(name="Open", action="open_action"),
        Action(name="Save As", action="saveas_action"),
        Action(name="Exit", action="exit_action"),
        name="File",
    ),
    Menu(Action(name="Init / Restart", action="init_action"), name="Start"),
    Menu(
        Action(
            name="High pass filter",
            action="highpass_action",
            enabled_when="pass_init",
        ),
        Action(
            name="Image coord",
            action="img_coord_action",
            enabled_when="pass_init",
        ),
        Action(
            name="Correspondences",
            action="corresp_action",
            enabled_when="pass_init",
        ),
        name="Preprocess",
    ),
    Menu(
        Action(
            name="3D positions",
            action="three_d_positions",
            enabled_when="pass_init",
        ),
        name="3D Positions",
    ),
    Menu(
        Action(
            name="Create calibration",
            action="calib_action",
            enabled_when="pass_init",
        ),
        name="Calibration",
    ),
    Menu(
        Action(
            name="Sequence without display",
            action="sequence_action",
            enabled_when="pass_init",
        ),
        name="Sequence",
    ),
    Menu(
        Action(
            name="Detected Particles",
            action="detect_part_track",
            enabled_when="pass_init",
        ),
        Action(
            name="Tracking without display",
            action="track_no_disp_action",
            enabled_when="pass_init",
        ),
        # not implemented Action(name='Tracking with
        # display',action='track_disp_action',enabled_when='pass_init'),
        Action(
            name="Tracking backwards",
            action="track_back_action",
            enabled_when="pass_init",
        ),
        Action(
            name="Show trajectories",
            action="traject_action_flowtracks",
            enabled_when="pass_init",
        ),
        Action(
            name="Save Paraview files",
            action="ptv_is_to_paraview",
            enabled_when="pass_init",
        ),
        name="Tracking",
    ),
    Menu(Action(name="Select plugin", action="plugin_action"), name="Plugins"),
    Menu(
        Action(name="Detection GUI demo", action="detection_gui_action"),
        name="Detection demo",
    ),
)

# ----------------------------------------
# tree editor for the Experiment() class
#
tree_editor_exp = TreeEditor(
    nodes=[
        TreeNode(
            node_for=[Experiment],
            auto_open=True,
            children="",
            label="=Experiment",
        ),
        TreeNode(
            node_for=[Experiment],
            auto_open=True,
            children="Parets",
            label="=Parameters",
            add=[Paret],
            menu=Menu(CopySetPar),
        ),
        TreeNode(
            node_for=[Paret],
            auto_open=True,
            children="",
            label="name",
            menu=Menu(
                # NewAction,
                CopySetPar,
                RenameSetPar,
                DeleteSetPar,
                Separator(),
                ConfigMainPar,
                ConfigCalibPar,
                ConfigTrackPar,
                Separator(),
                SetAsDefault,
            ),
        ),
    ],
    editable=False,
)


# -------------------------------------------------------------------------
class Plugins(HasTraits):
    track_list = List
    seq_list = List
    track_alg = Enum(values="track_list")
    sequence_alg = Enum(values="seq_list")
    view = View(
        Group(
            Item(name="track_alg", label="Choose tracking algorithm:"),
            Item(name="sequence_alg", label="Choose sequence algorithm:"),
        ),
        buttons=["OK"],
        title="External plugins configuration",
    )

    def __init__(self):
        self.read()

    def read(self):
        # reading external tracking
        if os.path.exists(
            os.path.join(os.path.abspath(os.curdir),
                         "external_tracker_list.txt")
        ):
            with open(
                os.path.join(os.path.abspath(os.curdir),
                             "external_tracker_list.txt"),
                "r",
            ) as f:
                trackers = f.read().split("\n")
                trackers.insert(0, "default")
                self.track_list = trackers
        else:
            self.track_list = ["default"]
        # reading external sequence
        if os.path.exists(
            os.path.join(os.path.abspath(os.curdir),
                         "external_sequence_list.txt")
        ):
            with open(
                os.path.join(os.path.abspath(os.curdir),
                             "external_sequence_list.txt"),
                "r",
            ) as f:
                seq = f.read().split("\n")
                seq.insert(0, "default")
                self.seq_list = seq
        else:
            self.seq_list = ["default"]


# ----------------------------------------------
class MainGUI(HasTraits):
    """MainGUI is the main class under which the Model-View-Control
    (MVC) model is defined"""

    camera_list = List
    # imgplt_flag = 0
    pass_init = Bool(False)
    update_thread_plot = Bool(False)
    # tr_thread = Instance(TrackThread)
    selected = Any

    # Defines GUI view --------------------------
    view = View(
        Group(
            Group(
                Item(
                    name="exp1",
                    editor=tree_editor_exp,
                    show_label=False,
                    width=-400,
                    resizable=False,
                ),
                Item(
                    "camera_list",
                    style="custom",
                    editor=ListEditor(
                        use_notebook=True,
                        deletable=False,
                        dock_style="tab",
                        page_name=".name",
                        selected="selected",
                    ),
                    show_label=False,
                ),
                orientation="horizontal",
                show_left=False,
            ),
            orientation="vertical",
        ),
        title="pyPTV ver. 0.2.4",
        id="main_view",
        width=1.0,
        height=1.0,
        resizable=True,
        handler=TreeMenuHandler(),  # <== Handler class is attached
        menubar=menu_bar,
    )

    def _selected_changed(self):
        self.current_camera = int(self.selected.name.split(" ")[1]) - 1

    # ---------------------------------------------------
    # Constructor and Chaco windows initialization
    # ---------------------------------------------------
    def __init__(self, exp_path: Path, software_path: Path):
        super(MainGUI, self).__init__()
        colors = ["yellow", "green", "red", "blue"]
        self.exp1 = Experiment()
        self.exp1.populate_runs(exp_path)
        self.plugins = Plugins()
        self.n_cams = self.exp1.active_Par.m_Par.Num_Cam
        self.orig_image = self.n_cams * [[]]
        self.current_camera = 0
        self.camera_list = [
            CameraWindow(colors[i], f"Camera {i+1}") for i in range(self.n_cams)
        ]
        self.software_path = software_path
        self.exp_path = exp_path
        for i in range(self.n_cams):
            self.camera_list[i].on_trait_change(
                self.right_click_process, "rclicked")

    def right_click_process(self):
        """
        Shows a line in camera color code corresponding to a point on another
        camera's view plane.
        """
        num_points = 2

        try:
            _ = self.sorted_pos
            plot_epipolar = True
<<<<<<< HEAD
        except Exception:
=======
        except AttributeError:
>>>>>>> ff8366b3
            plot_epipolar = False

        if plot_epipolar:

            i = self.current_camera
            point = np.array(
                [
                    self.camera_list[i]._click_tool.x,
                    self.camera_list[i]._click_tool.y,
                ],
                dtype="float64",
            )

            # find closest point in the sorted_pos
            for pos_type in self.sorted_pos:  # quadruplet, triplet, pair
                distances = np.linalg.norm(pos_type[i] - point, axis=1)
                # next test prevents failure with empty quadruplets or triplets
                if len(distances) > 0 and np.min(distances) < 5:
                    point = pos_type[i][np.argmin(distances)]

            if not np.allclose(point, [0.0, 0.0]):
                # mark the point with a circle
                c = str(np.random.rand())[2:]
                self.camera_list[i].drawcross(
                    "right_p_x0" + c,
                    "right_p_y0" + c,
                    point[0],
                    point[1],
                    "cyan",
                    3,
                    marker="circle",
                )

                # look for points along epipolars for other cameras
                for j in range(self.n_cams):
                    if i == j:
                        continue
<<<<<<< HEAD
                    pts = epipolar.epipolar_curve(
=======
                    pts = epipolar_curve(
>>>>>>> ff8366b3
                        point,
                        self.cals[i],
                        self.cals[j],
                        num_points,
                        self.cpar,
                        self.vpar,
                    )

                    if len(pts) > 1:
                        self.camera_list[j].drawline(
                            "right_cl_x" + c,
                            "right_cl_y" + c,
                            pts[0, 0],
                            pts[0, 1],
                            pts[-1, 0],
                            pts[-1, 1],
                            self.camera_list[i].cam_color,
                        )

                self.camera_list[i].rclicked = 0

    def create_plots(self, images, is_float=False) -> None:
        """update_plots

        Args:
            images (_type_): images to update
            is_float (bool, optional): _description_. Defaults to False.
        """
        print("inside update plots, images changed\n")
        for i in range(self.n_cams):
            self.camera_list[i].create_image(images[i], is_float)
            self.camera_list[i]._plot.request_redraw()

    def update_plots(self, images, is_float=False) -> None:
        """update_plots

        Args:
            images (_type_): images to update
            is_float (bool, optional): _description_. Defaults to False.
        """
        print("inside update plots, images changed\n")
        for i in range(self.n_cams):
            self.camera_list[i].update_image(images[i], is_float)
            self.camera_list[i]._plot.request_redraw()

    def drawcross_in_all_cams(self, str_x, str_y, x, y, color1, size1, marker="plus"):
        """
        Draws crosses
        """
        for i, cam in enumerate(self.camera_list):
            cam.drawcross(str_x, str_y, x[i], y[i],
                          color1, size1, marker=marker)

    def clear_plots(self, remove_background=True):
        # this function deletes all plots except basic image plot

        if not remove_background:
            index = "plot0"
        else:
            index = None

        for i in range(self.n_cams):
            plot_list = list(self.camera_list[i]._plot.plots.keys())
            # if not remove_background:
            #   index=None
            if index in plot_list:
                # try:
                plot_list.remove(index)
            # except:
            # pass
            self.camera_list[i]._plot.delplot(*plot_list[0:])
            self.camera_list[i]._plot.tools = []
            self.camera_list[i]._plot.request_redraw()
            for j in range(len(self.camera_list[i]._quiverplots)):
                self.camera_list[i]._plot.remove(
                    self.camera_list[i]._quiverplots[j])
            self.camera_list[i]._quiverplots = []
            self.camera_list[i].right_p_x0 = []
            self.camera_list[i].right_p_y0 = []
            self.camera_list[i].right_p_x1 = []
            self.camera_list[i].right_p_y1 = []

    def _update_thread_plot_changed(self):
        n_cams = len(self.camera_list)

        if self.update_thread_plot and self.tr_thread:
            print("updating plots..\n")
            step = self.tr_thread.track_step

            x0, x1, x2, y0, y1, y2 = (
                self.tr_thread.intx0,
                self.tr_thread.intx1,
                self.tr_thread.intx2,
                self.tr_thread.inty0,
                self.tr_thread.inty1,
                self.tr_thread.inty2,
            )
            for i in range(n_cams):
                self.camera_list[i].drawcross(
                    str(step) + "x0",
                    str(step) + "y0",
                    x0[i],
                    y0[i],
                    "green",
                    2,
                )
                self.camera_list[i].drawcross(
                    str(step) + "x1",
                    str(step) + "y1",
                    x1[i],
                    y1[i],
                    "yellow",
                    2,
                )
                self.camera_list[i].drawcross(
                    str(step) + "x2",
                    str(step) + "y2",
                    x2[i],
                    y2[i],
                    "white",
                    2,
                )
                self.camera_list[i].drawquiver(
                    x0[i], y0[i], x1[i], y1[i], "orange")
                self.camera_list[i].drawquiver(
                    x1[i], y1[i], x2[i], y2[i], "white")
            # for j in range (m_tr):
            # str_plt=str(step)+"_"+str(j)
            ##
            # self.camera_list[i].drawline\
            # (str_plt+"vec_x0",str_plt+"vec_y0",x0[i][j],y0[i][j],x1[i][j],y1[i][j],"orange")
            # self.camera_list[i].drawline\
            # (str_plt+"vec_x1",str_plt+"vec_y1",x1[i][j],y1[i][j],x2[i][j],y2[i][j],"white")
            self.load_set_seq_image(step, update_all=False, display_only=True)
            self.camera_list[self.current_camera]._plot.request_redraw()
            time.sleep(0.1)
            self.tr_thread.can_continue = True
            self.update_thread_plot = False

    def load_set_seq_image(self, seq: int, update_all=True, display_only=False):
        """load and set sequence image

        Args:
            seq (_type_): sequance properties
            update_all (bool, optional): _description_. Defaults to True.
            display_only (bool, optional): _description_. Defaults to False.
        """
        n_cams = len(self.camera_list)
        if not hasattr(self, "base_name"):
            self.base_name = []
            for i in range(n_cams):
                exec(
                    "self.base_name.append"
                    + f"(self.exp1.active_Par.m_Par.Basename_{i+1}_Seq)"
                )
                # print(f" base name in GUI is {self.base_name[i]}")

        # i = seq
        # seq_ch = f"{seq:04d}"

        if not update_all:
            j = self.current_camera
            # img_name = self.base_name[j] + seq_ch
            # img_name = self.base_name[j].replace("#", seq_ch)
            img_name = self.base_name[j] % seq
            # print(f"Image name in load_set_seq is {img_name}")
            self.load_disp_image(img_name, j, display_only)
        else:
            for j in range(n_cams):
                # img_name = self.base_name[j] + seq_ch
                # img_name = self.base_name[j].replace("#", seq_ch)
                img_name = self.base_name[j] % seq
                # print(f"Image name in load_set_seq is {img_name}")
                self.load_disp_image(img_name, j, display_only)

    def load_disp_image(self, img_name: str, j: int, display_only: bool = False):
        """load and display image

        Args:
            img_name (_type_): filename of the image
            j (_type_): integer counter
            display_only (bool, optional): display only. Defaults to False.
        """
        # print(f"Setting image: {img_name}")
        try:
            temp_img = img_as_ubyte(imread(img_name))
        except IOError:
            print("Error reading file, setting zero image")
            h_img = self.exp1.active_Par.m_Par.imx
            v_img = self.exp1.active_Par.m_Par.imy
            temp_img = img_as_ubyte(np.zeros((h_img, v_img)))
        # if not display_only:
        #     ptv.py_set_img(temp_img, j)
        if len(temp_img) > 0:
            self.camera_list[j].update_image(temp_img)


def printException():
    import traceback

    print("=" * 50)
    print("Exception:", sys.exc_info()[1])
    print(f"{Path.cwd()}")
    print("Traceback:")
    traceback.print_tb(sys.exc_info()[2])
    print("=" * 50)


# -------------------------------------------------------------
def main():
    """main ()

    Raises:
        OSError: if software or folder path are missing
    """
    from pyface.api import GUI
    # from pyface.qt.QtGui import QApplication
    
    # Parse inputs:
    software_path = Path.cwd().resolve()
    print(f"Software path is {software_path}")

    # Path to the experiment
    if len(sys.argv) > 1:
        exp_path = Path(sys.argv[1]).resolve()
        print(f"Experimental path is {exp_path}")
    else:
        # exp_path = software_path.parent / "test_cavity"
<<<<<<< HEAD
        exp_path = Path('/home/user/Downloads/rbc300')
=======
        # exp_path = Path('/home/user/Downloads/one-dot-example/working_folder')
        exp_path = Path(
            "/home/user/Downloads/rbc300/")
        # exp_path = Path("/home/user/Downloads/one-dot-example/working_folder")
>>>>>>> ff8366b3
        print(f"Without input, PyPTV fallbacks to a default {exp_path} \n")

    if not exp_path.is_dir() or not exp_path.exists():
        raise OSError(f"Wrong experimental directory {exp_path}")

    # Change directory to the path
    os.chdir(exp_path)

    try:
        main_gui = MainGUI(exp_path, software_path)
        # main_gui.configure_traits()
        main_gui.edit_traits()
        GUI().start_event_loop()
        # QApplication.instance().exec_()
    except OSError:
        print("something wrong with the software or folder")
        printException()

    os.chdir(software_path)  # get back to the original workdir


if __name__ == "__main__":
    main()<|MERGE_RESOLUTION|>--- conflicted
+++ resolved
@@ -9,31 +9,6 @@
 see http://www.openptv.net for more details.
 
 """
-<<<<<<< HEAD
-from pathlib import Path
-import os
-import sys
-import time
-import importlib
-import numpy as np
-
-
-from traits.etsconfig.api import ETSConfig
-ETSConfig.toolkit = 'qt4'
-from traitsui.menu import Action
-from pyface.action.api import MenuBarManager as MenuBar
-from pyface.action.api import MenuManager as Menu
-
-from skimage.io import imread
-from skimage.util import img_as_ubyte
-from enable.component_editor import ComponentEditor
-from chaco.tools.image_inspector_tool import ImageInspectorTool
-from chaco.tools.api import PanTool, ZoomTool
-from chaco.api import ArrayDataSource, ArrayPlotData, LinearMapper, Plot, gray
-
-
-from pyptv.text_box_overlay import TextBoxOverlay
-=======
 import optv.epipolar
 import os
 from pathlib import Path
@@ -48,7 +23,6 @@
 import numpy as np
 
 from traits.api import HasTraits, Int, Bool, Instance, List, Enum, Any
->>>>>>> ff8366b3
 from traitsui.api import (
     View,
     Item,
@@ -59,27 +33,9 @@
     Separator,
     Group,
 )
-from traits.api import HasTraits, Int, Bool, Instance, List, Enum, Any
-from flowtracks.io import trajectories_ptvis
-
-
-from pyptv.detection_gui import DetectionGUI
-from pyptv.quiverplot import QuiverPlot
-from pyptv.parameter_gui import Experiment, Paret
-from pyptv.directory_editor import DirectoryEditorDialog
-from pyptv import ptv
-from pyptv import parameters as par
-from pyptv.calibration_gui import CalibrationGUI
-
-<<<<<<< HEAD
-from openptv_python import imgcoord
-from openptv_python import tracking_frame_buf
-from openptv_python import trafo
-
-
-def rgb2gray(rgb):
-    """ rgb2gray converts rgb image to gray image """
-=======
+
+
+
 from pyface.action.api import MenuBarManager as MenuBar
 from pyface.action.api import MenuManager as Menu
 from traitsui.menu import Action
@@ -100,30 +56,18 @@
 from pyptv.quiverplot import QuiverPlot
 from pyptv.detection_gui import DetectionGUI
 from openptv_python.epi import epipolar_curve
->>>>>>> ff8366b3
-
-    r, g, b = rgb[:,:,0], rgb[:,:,1], rgb[:,:,2]
-    gray = 0.2989 * r + 0.5870 * g + 0.1140 * b
-
-    return gray
+
 
 class Clicker(ImageInspectorTool):
     """
     Clicker class handles right mouse click actions from the tree
     and menubar actions
     """
-<<<<<<< HEAD
-    left_changed = False
-    right_changed = False
-    x, y = 0, 0
-    data_value = 0.0
-=======
     left_changed = Int(1)
     right_changed = Int(1)
     x,y = 0,0
     last_mouse_position = (0,0)
     data_value = 0
->>>>>>> ff8366b3
 
     def __init__(self, *args, **kwargs):
         # Clicker.__init__(self,*args, **kwargs)
@@ -139,16 +83,11 @@
             self.x, self.y = plot.map_index((event.x, event.y))
             self.data_value = plot.value.data[self.y, self.x]
             self.last_mouse_position = (event.x, event.y)
-<<<<<<< HEAD
-            self.left_changed = not self.left_changed
-            # print(f"left: x={self.x}, y={self.y}, I={self.data_value}, {self.left_changed}")
-=======
             self.left_changed = 1 - self.left_changed
             print(f"left: x={self.x}, y={self.y}, I={self.data_value}, {self.left_changed}")
             
         return
             
->>>>>>> ff8366b3
 
     def normal_right_down(self, event):
         """ Mouse right button use to select the point for tracking"""
@@ -158,18 +97,10 @@
             self.last_mouse_position = (event.x, event.y)
             self.data_value = plot.value.data[self.y, self.x]
             self.right_changed = 1 - self.right_changed
-<<<<<<< HEAD
-
-    # def normal_mouse_move(self, event):
-    #     pass
-
-
-=======
             print(f"right: x={self.x}, y={self.y}, I={self.data_value}")
             
         return
             
->>>>>>> ff8366b3
 # --------------------------------------------------------------
 class CameraWindow(HasTraits):
     """CameraWindow class contains the relevant information and functions for
@@ -195,7 +126,7 @@
         """
         super(HasTraits, self).__init__()
         padd = 25
-        self._plot_data = ArrayPlotData()  # we need set_data
+        self._plot_data = ArrayPlotData() # we need set_data
         self._plot = Plot(self._plot_data, default_origin="top left")
         self._plot.padding_left = padd
         self._plot.padding_right = padd
@@ -210,33 +141,29 @@
         ) = ([], [], [], [], [])
         self.cam_color = cam_color
         self.name = name
-<<<<<<< HEAD
-=======
         
         self._plot_data.set_data("imagedata", np.zeros((256, 256), dtype = np.uint8))
         self._img_plot = self._plot.img_plot("imagedata", colormap=gray)[0]
         
->>>>>>> ff8366b3
 
     def attach_tools(self):
         """attach_tools(self) contains the relevant tools:
         clicker, pan, zoom"""
-
+      
         print(f" Attaching clicker to camera {self.name}")
         self._click_tool = Clicker(component=self._img_plot)
-        self._click_tool.on_trait_change(
-            self.left_clicked_event, "left_changed")
-        self._click_tool.on_trait_change(
-            self.right_clicked_event, "right_changed")
+        self._click_tool.on_trait_change(self.left_clicked_event, "left_changed")
+        self._click_tool.on_trait_change(self.right_clicked_event, "right_changed")
         # self._img_plot.tools.clear()
         self._img_plot.tools.append(self._click_tool)
-
+        
         pan = PanTool(self._plot, drag_button="middle")
         zoom_tool = ZoomTool(self._plot, tool_mode="box", always_on=False)
         zoom_tool.max_zoom_out_factor = 1.0  # Disable "bird view" zoom out
         self._img_plot.overlays.append(zoom_tool)
         self._img_plot.tools.append(pan)
         # print(self._img_plot.tools)
+        
 
     def left_clicked_event(
         self,
@@ -249,7 +176,7 @@
         print(
             f"x={self._click_tool.x} pix,y={self._click_tool.y} pix,I={self._click_tool.data_value}"
         )
-
+        
     def right_clicked_event(self):
         """right mouse button click event flag"""
         # # self._click_tool.right_changed = 1
@@ -258,6 +185,7 @@
         # )
         self.rclicked = 1
 
+        
     def create_image(self, image, is_float=False):
         """create_image - displays/updates image in the current camera window
         parameters:
@@ -348,8 +276,8 @@
         """
         x1, y1, x2, y2 = self.remove_short_lines(x1c, y1c, x2c, y2c)
         if len(x1) > 0:
-            xs = ArrayDataSource(np.array(x1))
-            ys = ArrayDataSource(np.array(y1))
+            xs = ArrayDataSource(x1)
+            ys = ArrayDataSource(y1)
 
             quiverplot = QuiverPlot(
                 index=xs,
@@ -365,24 +293,11 @@
             )
             # Seems to be incorrect use of .add
             # self._plot.add(quiverplot)
-            self._plot.overlays.append(quiverplot)  # type: ignore
+            self._plot.overlays.append(quiverplot)
 
             # we need this to track how many quiverplots are in the current
             # plot
             self._quiverplots.append(quiverplot)
-
-    # def plot_num_overlay(self, x: int, y: int, txt: str):
-    #     """ Plot a number on the screen at the specified coordinates"""
-    #     for i in range(0, len(x)):
-    #         coord_x, coord_y = self._plot.map_screen([(x[i], y[i])])[0]
-    #         ovlay = TextBoxOverlay(component=self._plot,
-    #                                text=str(txt[i]), alternate_position=(coord_x, coord_y),
-    #                                real_position=(x[i], y[i]),
-    #                                text_color="white",
-    #                                border_color="red"
-    #                                )
-
-    #         self._plot.overlays.append(ovlay)
 
     @staticmethod
     def remove_short_lines(x1, y1, x2, y2):
@@ -442,70 +357,61 @@
 
     def configure_main_par(self, editor, object):
         experiment = editor.get_parent(object)
-        Paret = object
-        print("Total Parets:", len(experiment.Parets))
-        if Paret.m_Par is None:
+        paramset = object
+        print("Total paramsets:", len(experiment.paramsets))
+        if paramset.m_params is None:
             # TODO: is it possible that control reaches here? If not, probably
             # the if should be removed.
-            Paret.m_Par = par.PtvPar()
+            paramset.m_params = par.PtvParams()
         else:
-            Paret.m_Par._reload()
-        Paret.m_Par.edit_traits(kind="modal")
+            paramset.m_params._reload()
+        paramset.m_params.edit_traits(kind="modal")
 
     def configure_cal_par(self, editor, object):
         experiment = editor.get_parent(object)
-        Paret = object
-        print(len(experiment.Parets))
-        if Paret.c_Par is None:
+        paramset = object
+        print(len(experiment.paramsets))
+        if paramset.c_params is None:
             # TODO: is it possible that control reaches here? If not, probably
             # the if should be removed.
-            Paret.c_Par = par.CalOriPar()  # this is a very questionable line
+            paramset.c_params = par.CalOriParams()  # this is a very questionable line
         else:
-            Paret.c_Par._reload()
-        Paret.c_Par.edit_traits(kind="modal")
+            paramset.c_params._reload()
+        paramset.c_params.edit_traits(kind="modal")
 
     def configure_track_par(self, editor, object):
         experiment = editor.get_parent(object)
-        Paret = object
-        print(len(experiment.Parets))
-        if Paret.t_Par is None:
+        paramset = object
+        print(len(experiment.paramsets))
+        if paramset.t_params is None:
             # TODO: is it possible that control reaches here? If not, probably
             # the if should be removed.
-            Paret.t_Par = par.TrackPar()
-        Paret.t_Par.edit_traits(kind="modal")
+            paramset.t_params = par.TrackingParams()
+        paramset.t_params.edit_traits(kind="modal")
 
     def set_active(self, editor, object):
         """sets a set of parameters as active"""
         experiment = editor.get_parent(object)
-        Paret = object
-        # experiment.active_Par = Paret
-        experiment.setActive(Paret)
-        experiment.changed_active_Par = True
+        paramset = object
+        # experiment.active_params = paramset
+        experiment.setActive(paramset)
+        experiment.changed_active_params = True
         # editor.object.__init__()
 
-    def copy_set_Par(self, editor, object):
-        """ copy_set_Par copies the set of parameters and creates a new set"""
+    def copy_set_params(self, editor, object):
         experiment = editor.get_parent(object)
-<<<<<<< HEAD
-        Paret = object
-        print(" Copying set of parameters \n")
-        print(f"Paret is {Paret.name}")
-        print(f" copied to {Paret.name + '_copy'}")
-        # print(f"Paret id is {int(Paret.name.split('Run')[-1])}")
-=======
         paramset = object
         print(" Copying set of parameters \n")
         print(f"paramset is {paramset.name}")
         print(f"paramset id is {int(paramset.name.split('Run')[-1])}")
->>>>>>> ff8366b3
         # print(f"experiment is {experiment}\n")
 
         i = 1
         new_name = None
-        new_dir_path = Path()
+        new_dir_path = None
         flag = False
         while not flag:
-            new_name = Paret.name + '_copy'
+            new_name = f"{paramset.name}_{i}"
             new_dir_path = Path(f"{par.par_dir_prefix}{new_name}")
             if not new_dir_path.is_dir():
                 flag = True
@@ -514,53 +420,43 @@
 
         print(f"New parameter set in: {new_name}, {new_dir_path} \n")
 
-        # new_dir_path.mkdir() # copy should be in the copy_Par_dir
-        par.copy_Par_dir(Paret.par_path, new_dir_path)
-        experiment.addParet(new_name, new_dir_path)
-
-<<<<<<< HEAD
-    def rename_set_Par(self, editor, object):
-        """rename_set_Par renames the node name on the tree and also
-=======
+        # new_dir_path.mkdir() # copy should be in the copy_params_dir
+        par.copy_params_dir(paramset.par_path, new_dir_path)
+        experiment.addParamset(new_name, new_dir_path)
+
     def rename_set_params(self, editor, object):
         """rename_set_params renames the node name on the tree and also
->>>>>>> ff8366b3
         the folder of parameters"""
         experiment = editor.get_parent(object)
-        Paret = object
+        paramset = object
         # rename
         # import pdb; pdb.set_trace()
-        editor._menu_rename_node(object)
+        editor._menu_rename_node()
         new_name = object.name
         new_dir_path = par.par_dir_prefix + new_name
         os.mkdir(new_dir_path)
-        par.copy_Par_dir(Paret.par_path, new_dir_path)
+        par.copy_params_dir(paramset.par_path, new_dir_path)
         [
-            os.remove(os.path.join(Paret.par_path, f))
-            for f in os.listdir(Paret.par_path)
+            os.remove(os.path.join(paramset.par_path, f))
+            for f in os.listdir(paramset.par_path)
         ]
-        os.rmdir(Paret.par_path)
-        experiment.removeParet(Paret)
-        experiment.addParet(new_name, new_dir_path)
-
-<<<<<<< HEAD
-    def delete_set_Par(self, editor, object):
-        """delete_set_Par deletes the node and the folder of parameters"""
-=======
+        os.rmdir(paramset.par_path)
+        experiment.removeParamset(paramset)
+        experiment.addParamset(new_name, new_dir_path)
+
     def delete_set_params(self, editor, object):
         """delete_set_params deletes the node and the folder of parameters"""
->>>>>>> ff8366b3
         # experiment = editor.get_parent(object)
-        Paret = object
+        paramset = object
         # delete node
         editor._menu_delete_node()
         # delete all the parameter files
         [
-            os.remove(os.path.join(Paret.par_path, f))
-            for f in os.listdir(Paret.par_path)
+            os.remove(os.path.join(paramset.par_path, f))
+            for f in os.listdir(paramset.par_path)
         ]
         # remove folder
-        os.rmdir(Paret.par_path)
+        os.rmdir(paramset.par_path)
 
     # ------------------------------------------
     # Menubar actions
@@ -573,7 +469,7 @@
         directory_dialog.edit_traits()
         exp_path = directory_dialog.dir_name
         print(f"Changing experimental path to {exp_path}")
-        os.chdir(str(exp_path))
+        os.chdir(exp_path)
         info.object.exp1.populate_runs(exp_path)
 
     def exit_action(self, info):
@@ -592,20 +488,20 @@
         """
         # I want to add here negative image if the parameter is set in the
         # main parameters
-        if info.object.exp1.active_Par.m_Par.Inverse:
+        if info.object.exp1.active_params.m_params.Inverse:
             # print("Invert image")
             for i, im in enumerate(info.object.orig_image):
                 info.object.orig_image[i] = 255 - im
 
-        if info.object.exp1.active_Par.m_Par.Subtr_Mask:
+        if info.object.exp1.active_params.m_params.Subtr_Mask:
             print("Subtracting mask")
             try:
                 for i, im in enumerate(info.object.orig_image):
-                    mask_name = info.object.exp1.active_Par.m_Par.Base_Name_Mask % str(
-                        i)
-                    # info.object.exp1.active_Par.m_Par.Base_Name_Mask.replace(
-                    #     "#", str(i)
-                    # )
+                    mask_name = (
+                        info.object.exp1.active_params.m_params.Base_Name_Mask.replace(
+                            "#", str(i)
+                        )
+                    )
                     mask = imread(mask_name)
                     im[mask] = 0
                     info.object.orig_image[i] = im
@@ -708,35 +604,21 @@
          by using ptv.py_start_proc_c()
         """
         mainGui = info.object
-        # synchronize the active run Par dir with the temp Par dir
+        # synchronize the active run params dir with the temp params dir
         mainGui.exp1.syncActiveDir()
 
         for i in range(len(mainGui.camera_list)):
             try:
-<<<<<<< HEAD
-                im = imread(
-                    getattr(
-                        mainGui.exp1.active_Par.m_Par,
-                        f"Name_{i+1}_Image",
-                    )
-                )
-=======
                 imname = getattr(mainGui.exp1.active_params.m_params, f"Name_{i+1}_Image")
                 im = imread(imname)
->>>>>>> ff8366b3
                 if im.ndim > 2:
                     im = color.rgb2gray(im)
                 im = adjust_gamma(im, 0.25)
                 mainGui.orig_image[i] = img_as_ubyte(im)
             except IOError:
                 print("Error reading image, setting zero image")
-<<<<<<< HEAD
-                h_img = mainGui.exp1.active_Par.m_Par.imx
-                v_img = mainGui.exp1.active_Par.m_Par.imy
-=======
                 h_img = mainGui.exp1.active_params.m_params.imx
                 v_img = mainGui.exp1.active_params.m_params.imy
->>>>>>> ff8366b3
                 img_as_ubyte(np.zeros((h_img, v_img)))
                 # print(f"setting images of size {temp_img.shape}")
                 exec(f"mainGui.orig_image[{i}] = temp_img")
@@ -771,8 +653,8 @@
         # reset the main GUI so the user will have to press Start again
         info.object.pass_init = False
         print("Active parameters set \n")
-        print(info.object.exp1.active_Par.par_path)
-        calib_gui = CalibrationGUI(info.object.exp1.active_Par.par_path)
+        print(info.object.exp1.active_params.par_path)
+        calib_gui = CalibrationGUI(info.object.exp1.active_params.par_path)
         calib_gui.configure_traits()
 
     def detection_gui_action(self, info):
@@ -782,8 +664,8 @@
         # reset the main GUI so the user will have to press Start again
         info.object.pass_init = False
         print("Active parameters set \n")
-        print(info.object.exp1.active_Par.par_path)
-        detection_gui = DetectionGUI(info.object.exp1.active_Par.par_path)
+        print(info.object.exp1.active_params.par_path)
+        detection_gui = DetectionGUI(info.object.exp1.active_params.par_path)
         detection_gui.configure_traits()
 
     def sequence_action(self, info):
@@ -801,7 +683,6 @@
                 # import chosen tracker from software dir
 
                 seq = importlib.import_module(extern_sequence)
-                
             except ImportError:
                 print(
                     "Error loading or running "
@@ -885,7 +766,7 @@
         info.object.clear_plots(remove_background=False)  # clear everything
         info.object.update_plots(info.object.orig_image, is_float=False)
 
-        prm = info.object.exp1.active_Par.m_Par
+        prm = info.object.exp1.active_params.m_params
         seq_first = prm.Seq_First  # get sequence parameters
         seq_last = prm.Seq_Last
         base_names = [
@@ -908,23 +789,22 @@
 
     # imx, imy = info.object.cpar.get_image_size()
 
+        
         for i_img in range(info.object.n_cams):
             for i_seq in range(seq_first, seq_last + 1):  # loop over sequences
                 intx_green, inty_green = [], []
                 intx_blue, inty_blue = [], []
-                targets = tracking_frame_buf.read_targets(
-                    base_names[i_img], i_seq)
+                targets = optv.tracking_framebuf.read_targets(base_names[i_img], i_seq)
 
                 for t in targets:
-                    if t.tnr > -1:
+                    if t.tnr() > -1:
                         intx_green.append(t.pos()[0])
                         inty_green.append(t.pos()[1])
                     else:
                         intx_blue.append(t.pos()[0])
                         inty_blue.append(t.pos()[1])
 
-                # add current step to result array
-                x1_a[i_img] = x1_a[i_img] + intx_green
+                x1_a[i_img] = x1_a[i_img] + intx_green # add current step to result array
                 x2_a[i_img] = x2_a[i_img] + intx_blue
                 y1_a[i_img] = y1_a[i_img] + inty_green
                 y2_a[i_img] = y2_a[i_img] + inty_blue
@@ -934,8 +814,8 @@
             info.object.camera_list[i_img].drawcross(
                 "x_tr_gr", "y_tr_gr", x1_a[i_img], y1_a[i_img], "green", 3)
             info.object.camera_list[i_img].drawcross(
-                "x_tr_bl", "y_tr_bl", x2_a[i_img], y2_a[i_img], "blue",  2)
-
+                "x_tr_bl","y_tr_bl", x2_a[i_img], y2_a[i_img], "blue",  2)
+            
             info.object.camera_list[i_img]._plot.request_redraw()
 
         print("Finished detect_part_track")
@@ -947,10 +827,11 @@
             info (_type_): _description_
         """
         info.object.clear_plots(remove_background=False)
-        seq_first = info.object.exp1.active_Par.m_Par.Seq_First
-        seq_last = info.object.exp1.active_Par.m_Par.Seq_Last
+        seq_first = info.object.exp1.active_params.m_params.Seq_First
+        seq_last = info.object.exp1.active_params.m_params.Seq_Last
         info.object.load_set_seq_image(seq_first, display_only=True)
 
+        from flowtracks.io import trajectories_ptvis
 
         dataset = trajectories_ptvis(
             "res/ptv_is.%d", first=seq_first, last=seq_last, xuap=False, traj_min_len=3
@@ -964,20 +845,28 @@
             tail_x, tail_y = [], []
             end_x, end_y = [], []
             for traj in dataset:
-                projected = imgcoord.image_coordinates(
+                # projected = optv.imgcoord.image_coordinates(
+                #     np.atleast_2d(traj.pos()[0]*1000),
+                #     info.object.cals[i_cam],
+                #     info.object.cpar.get_multimedia_params(),
+                # )
+                # pos = optv.transforms.convert_arr_metric_to_pixel(
+                #     projected, info.object.cpar)
+
+                # head_x.append(pos[0][0])
+                # head_y.append(pos[0][1])
+
+                projected = optv.imgcoord.image_coordinates(
                     np.atleast_2d(traj.pos() * 1000),
                     info.object.cals[i_cam],
-                    info.object.cpar.get_multimedia_Par(),
+                    info.object.cpar.get_multimedia_params(),
                 )
-                pos = np.array(
-                    [
-                        trafo.metric_to_pixel(row[0], row[1], info.object.cpar) for row in projected
-                    ]
+                pos = optv.transforms.convert_arr_metric_to_pixel(
+                    projected, info.object.cpar
                 )
 
                 head_x.append(pos[0, 0])  # first row
                 head_y.append(pos[0, 1])
-                # tnr.append(str(traj._id))
                 tail_x.extend(list(pos[1:-1, 0]))  # all other rows,
                 tail_y.extend(list(pos[1:-1, 1]))
                 end_x.append(pos[-1, 0])
@@ -1001,17 +890,6 @@
                 "ends_x", "ends_y", ends_x[i_cam], ends_y[i_cam], "orange", 3
             )
 
-            # there is an attempt to add numbers to the trajectories
-            # but it does not clean out after that, so I neeed to fix it later
-            # meanwhile commenting out
-
-            # if info.object.camera_list[i_cam]._plot.overlays is not None:
-            #     info.object.camera_list[i_cam]._plot.overlays.clear() # type: ignore
-
-            # info.object.camera_list[i_cam].plot_num_overlay(
-            #         heads_x[i_cam], heads_y[i_cam], tnr
-            #         )
-            # info.object.camera_list[i_cam]._plot.request_redraw()
 
     def plugin_action(self, info):
         """Configure plugins by using GUI"""
@@ -1023,12 +901,7 @@
 
         print("Saving trajectories for Paraview\n")
         info.object.clear_plots(remove_background=False)
-<<<<<<< HEAD
-        seq_first = info.object.exp1.active_Par.m_Par.Seq_First
-        seq_last = info.object.exp1.active_Par.m_Par.Seq_Last
-=======
         seq_first = info.object.exp1.active_params.m_params.Seq_First
->>>>>>> ff8366b3
         info.object.load_set_seq_image(seq_first, display_only=True)
 
         # borrowed from flowtracks that does much better job on this
@@ -1039,18 +912,13 @@
         import pandas as pd
         from flowtracks.io import trajectories_ptvis
 
-        # dataset = trajectories_ptvis("res/ptv_is.%d", xuap=False)
-
-        dataset = trajectories_ptvis(
-            "res/ptv_is.%d", first=seq_first, last=seq_last, xuap=False, traj_min_len=3
-        )
+        dataset = trajectories_ptvis("res/ptv_is.%d", xuap=False)
 
         dataframes = []
         for traj in dataset:
             dataframes.append(
                 pd.DataFrame.from_records(
-                    traj, columns=["x", "y", "z", "dx",
-                                   "dy", "dz", "frame", "particle"]
+                    traj, columns=["x", "y", "z", "dx", "dy", "dz", "frame", "particle"]
                 )
             )
 
@@ -1080,28 +948,27 @@
 # ----------------------------------------------------------------
 # Actions associated with right mouse button clicks (treeeditor)
 # ---------------------------------------------------------------
-ConfigMainPar = Action(
+ConfigMainParams = Action(
     name="Main parameters", action="handler.configure_main_par(editor,object)"
 )
-ConfigCalibPar = Action(
+ConfigCalibParams = Action(
     name="Calibration parameters",
     action="handler.configure_cal_par(editor,object)",
 )
-ConfigTrackPar = Action(
+ConfigTrackParams = Action(
     name="Tracking parameters",
     action="handler.configure_track_par(editor,object)",
 )
-SetAsDefault = Action(name="Set as active",
-                      action="handler.set_active(editor,object)")
-CopySetPar = Action(
+SetAsDefault = Action(name="Set as active", action="handler.set_active(editor,object)")
+CopySetParams = Action(
     name="Copy set of parameters",
-    action="handler.copy_set_Par(editor,object)",
+    action="handler.copy_set_params(editor,object)",
 )
-RenameSetPar = Action(
-    name="Rename run", action="handler.rename_set_Par(editor,object)"
+RenameSetParams = Action(
+    name="Rename run", action="handler.rename_set_params(editor,object)"
 )
-DeleteSetPar = Action(
-    name="Delete run", action="handler.delete_set_Par(editor,object)"
+DeleteSetParams = Action(
+    name="Delete run", action="handler.delete_set_params(editor,object)"
 )
 
 # -----------------------------------------
@@ -1209,25 +1076,25 @@
         TreeNode(
             node_for=[Experiment],
             auto_open=True,
-            children="Parets",
+            children="paramsets",
             label="=Parameters",
-            add=[Paret],
-            menu=Menu(CopySetPar),
+            add=[Paramset],
+            menu=Menu(CopySetParams),
         ),
         TreeNode(
-            node_for=[Paret],
+            node_for=[Paramset],
             auto_open=True,
             children="",
             label="name",
             menu=Menu(
                 # NewAction,
-                CopySetPar,
-                RenameSetPar,
-                DeleteSetPar,
+                CopySetParams,
+                RenameSetParams,
+                DeleteSetParams,
                 Separator(),
-                ConfigMainPar,
-                ConfigCalibPar,
-                ConfigTrackPar,
+                ConfigMainParams,
+                ConfigCalibParams,
+                ConfigTrackParams,
                 Separator(),
                 SetAsDefault,
             ),
@@ -1258,12 +1125,10 @@
     def read(self):
         # reading external tracking
         if os.path.exists(
-            os.path.join(os.path.abspath(os.curdir),
-                         "external_tracker_list.txt")
+            os.path.join(os.path.abspath(os.curdir), "external_tracker_list.txt")
         ):
             with open(
-                os.path.join(os.path.abspath(os.curdir),
-                             "external_tracker_list.txt"),
+                os.path.join(os.path.abspath(os.curdir), "external_tracker_list.txt"),
                 "r",
             ) as f:
                 trackers = f.read().split("\n")
@@ -1273,12 +1138,10 @@
             self.track_list = ["default"]
         # reading external sequence
         if os.path.exists(
-            os.path.join(os.path.abspath(os.curdir),
-                         "external_sequence_list.txt")
+            os.path.join(os.path.abspath(os.curdir), "external_sequence_list.txt")
         ):
             with open(
-                os.path.join(os.path.abspath(os.curdir),
-                             "external_sequence_list.txt"),
+                os.path.join(os.path.abspath(os.curdir), "external_sequence_list.txt"),
                 "r",
             ) as f:
                 seq = f.read().split("\n")
@@ -1349,7 +1212,7 @@
         self.exp1 = Experiment()
         self.exp1.populate_runs(exp_path)
         self.plugins = Plugins()
-        self.n_cams = self.exp1.active_Par.m_Par.Num_Cam
+        self.n_cams = self.exp1.active_params.m_params.Num_Cam
         self.orig_image = self.n_cams * [[]]
         self.current_camera = 0
         self.camera_list = [
@@ -1358,26 +1221,22 @@
         self.software_path = software_path
         self.exp_path = exp_path
         for i in range(self.n_cams):
-            self.camera_list[i].on_trait_change(
-                self.right_click_process, "rclicked")
+            self.camera_list[i].on_trait_change(self.right_click_process, "rclicked")
 
     def right_click_process(self):
         """
         Shows a line in camera color code corresponding to a point on another
         camera's view plane.
-        """
+        """        
         num_points = 2
-
+        
         try:
             _ = self.sorted_pos
             plot_epipolar = True
-<<<<<<< HEAD
-        except Exception:
-=======
         except AttributeError:
->>>>>>> ff8366b3
             plot_epipolar = False
-
+            
+        
         if plot_epipolar:
 
             i = self.current_camera
@@ -1388,14 +1247,16 @@
                 ],
                 dtype="float64",
             )
-
-            # find closest point in the sorted_pos
-            for pos_type in self.sorted_pos:  # quadruplet, triplet, pair
+            
+            # find closest point in the sorted_pos            
+            for pos_type in self.sorted_pos: # quadruplet, triplet, pair
                 distances = np.linalg.norm(pos_type[i] - point, axis=1)
                 # next test prevents failure with empty quadruplets or triplets
-                if len(distances) > 0 and np.min(distances) < 5:
+                if len(distances) > 0 and np.min(distances) < 5 :
                     point = pos_type[i][np.argmin(distances)]
-
+                    
+                    
+            
             if not np.allclose(point, [0.0, 0.0]):
                 # mark the point with a circle
                 c = str(np.random.rand())[2:]
@@ -1413,11 +1274,7 @@
                 for j in range(self.n_cams):
                     if i == j:
                         continue
-<<<<<<< HEAD
-                    pts = epipolar.epipolar_curve(
-=======
                     pts = epipolar_curve(
->>>>>>> ff8366b3
                         point,
                         self.cals[i],
                         self.cals[j],
@@ -1436,8 +1293,10 @@
                             pts[-1, 1],
                             self.camera_list[i].cam_color,
                         )
-
+                
                 self.camera_list[i].rclicked = 0
+                        
+        
 
     def create_plots(self, images, is_float=False) -> None:
         """update_plots
@@ -1450,7 +1309,7 @@
         for i in range(self.n_cams):
             self.camera_list[i].create_image(images[i], is_float)
             self.camera_list[i]._plot.request_redraw()
-
+            
     def update_plots(self, images, is_float=False) -> None:
         """update_plots
 
@@ -1468,8 +1327,7 @@
         Draws crosses
         """
         for i, cam in enumerate(self.camera_list):
-            cam.drawcross(str_x, str_y, x[i], y[i],
-                          color1, size1, marker=marker)
+            cam.drawcross(str_x, str_y, x[i], y[i], color1, size1, marker=marker)
 
     def clear_plots(self, remove_background=True):
         # this function deletes all plots except basic image plot
@@ -1492,8 +1350,7 @@
             self.camera_list[i]._plot.tools = []
             self.camera_list[i]._plot.request_redraw()
             for j in range(len(self.camera_list[i]._quiverplots)):
-                self.camera_list[i]._plot.remove(
-                    self.camera_list[i]._quiverplots[j])
+                self.camera_list[i]._plot.remove(self.camera_list[i]._quiverplots[j])
             self.camera_list[i]._quiverplots = []
             self.camera_list[i].right_p_x0 = []
             self.camera_list[i].right_p_y0 = []
@@ -1540,10 +1397,8 @@
                     "white",
                     2,
                 )
-                self.camera_list[i].drawquiver(
-                    x0[i], y0[i], x1[i], y1[i], "orange")
-                self.camera_list[i].drawquiver(
-                    x1[i], y1[i], x2[i], y2[i], "white")
+                self.camera_list[i].drawquiver(x0[i], y0[i], x1[i], y1[i], "orange")
+                self.camera_list[i].drawquiver(x1[i], y1[i], x2[i], y2[i], "white")
             # for j in range (m_tr):
             # str_plt=str(step)+"_"+str(j)
             ##
@@ -1571,25 +1426,23 @@
             for i in range(n_cams):
                 exec(
                     "self.base_name.append"
-                    + f"(self.exp1.active_Par.m_Par.Basename_{i+1}_Seq)"
+                    + f"(self.exp1.active_params.m_params.Basename_{i+1}_Seq)"
                 )
                 # print(f" base name in GUI is {self.base_name[i]}")
 
         # i = seq
-        # seq_ch = f"{seq:04d}"
+        seq_ch = f"{seq:04d}"
 
         if not update_all:
             j = self.current_camera
             # img_name = self.base_name[j] + seq_ch
-            # img_name = self.base_name[j].replace("#", seq_ch)
-            img_name = self.base_name[j] % seq
+            img_name = self.base_name[j].replace("#", seq_ch)
             # print(f"Image name in load_set_seq is {img_name}")
             self.load_disp_image(img_name, j, display_only)
         else:
             for j in range(n_cams):
                 # img_name = self.base_name[j] + seq_ch
-                # img_name = self.base_name[j].replace("#", seq_ch)
-                img_name = self.base_name[j] % seq
+                img_name = self.base_name[j].replace("#", seq_ch)
                 # print(f"Image name in load_set_seq is {img_name}")
                 self.load_disp_image(img_name, j, display_only)
 
@@ -1606,8 +1459,8 @@
             temp_img = img_as_ubyte(imread(img_name))
         except IOError:
             print("Error reading file, setting zero image")
-            h_img = self.exp1.active_Par.m_Par.imx
-            v_img = self.exp1.active_Par.m_Par.imy
+            h_img = self.exp1.active_params.m_params.imx
+            v_img = self.exp1.active_params.m_params.imy
             temp_img = img_as_ubyte(np.zeros((h_img, v_img)))
         # if not display_only:
         #     ptv.py_set_img(temp_img, j)
@@ -1633,9 +1486,6 @@
     Raises:
         OSError: if software or folder path are missing
     """
-    from pyface.api import GUI
-    # from pyface.qt.QtGui import QApplication
-    
     # Parse inputs:
     software_path = Path.cwd().resolve()
     print(f"Software path is {software_path}")
@@ -1646,15 +1496,12 @@
         print(f"Experimental path is {exp_path}")
     else:
         # exp_path = software_path.parent / "test_cavity"
-<<<<<<< HEAD
-        exp_path = Path('/home/user/Downloads/rbc300')
-=======
         # exp_path = Path('/home/user/Downloads/one-dot-example/working_folder')
         exp_path = Path(
             "/home/user/Downloads/rbc300/")
         # exp_path = Path("/home/user/Downloads/one-dot-example/working_folder")
->>>>>>> ff8366b3
         print(f"Without input, PyPTV fallbacks to a default {exp_path} \n")
+        
 
     if not exp_path.is_dir() or not exp_path.exists():
         raise OSError(f"Wrong experimental directory {exp_path}")
@@ -1664,10 +1511,7 @@
 
     try:
         main_gui = MainGUI(exp_path, software_path)
-        # main_gui.configure_traits()
-        main_gui.edit_traits()
-        GUI().start_event_loop()
-        # QApplication.instance().exec_()
+        main_gui.configure_traits()
     except OSError:
         print("something wrong with the software or folder")
         printException()
