--- conflicted
+++ resolved
@@ -1159,11 +1159,7 @@
     else:
         print(
             'Please provide an experimental directory as an input, fallback to a default\n')
-<<<<<<< HEAD
-        exp_path = '/Users/alex/Desktop/PyPTV_backtrack' # or test_cavity,
-=======
-        exp_path = '/Users/alex/Documents/OpenPTV/test_multiplane' # or test_cavity,
->>>>>>> abdf5868
+            exp_path = '../../test_cavity' 
 
     if not os.path.isdir(exp_path):
         raise OSError("Wrong experimental directory %s " % exp_path)
